/* Copyright (c) 2021 - 2023 Advanced Micro Devices, Inc.

 Permission is hereby granted, free of charge, to any person obtaining a copy
 of this software and associated documentation files (the "Software"), to deal
 in the Software without restriction, including without limitation the rights
 to use, copy, modify, merge, publish, distribute, sublicense, and/or sell
 copies of the Software, and to permit persons to whom the Software is
 furnished to do so, subject to the following conditions:

 The above copyright notice and this permission notice shall be included in
 all copies or substantial portions of the Software.

 THE SOFTWARE IS PROVIDED "AS IS", WITHOUT WARRANTY OF ANY KIND, EXPRESS OR
 IMPLIED, INCLUDING BUT NOT LIMITED TO THE WARRANTIES OF MERCHANTABILITY,
 FITNESS FOR A PARTICULAR PURPOSE AND NONINFRINGEMENT. IN NO EVENT SHALL THE
 AUTHORS OR COPYRIGHT HOLDERS BE LIABLE FOR ANY CLAIM, DAMAGES OR OTHER
 LIABILITY, WHETHER IN AN ACTION OF CONTRACT, TORT OR OTHERWISE, ARISING FROM,
 OUT OF OR IN CONNECTION WITH THE SOFTWARE OR THE USE OR OTHER DEALINGS IN
 THE SOFTWARE. */

#pragma once
#include <algorithm>
#include <queue>
#include <stack>
#include <iostream>
#include <unordered_map>
#include <unordered_set>
#include <vector>

#include "hip/hip_runtime.h"
#include "hip_internal.hpp"
#include "hip_graph_helper.hpp"
#include "hip_event.hpp"
#include "hip_platform.hpp"
#include "hip_mempool_impl.hpp"
#include "hip_vm.hpp"

typedef struct ihipExtKernelEvents {
  hipEvent_t startEvent_;
  hipEvent_t stopEvent_;
} ihipExtKernelEvents;

namespace hip {
struct Graph;
struct GraphNode;
struct GraphExec;
struct UserObject;
typedef GraphNode* Node;
hipError_t FillCommands(std::vector<std::vector<Node>>& parallelLists,
                        std::unordered_map<Node, std::vector<Node>>& nodeWaitLists,
                        std::vector<Node>& topoOrder, Graph* clonedGraph, amd::Command*& graphStart,
                        amd::Command*& graphEnd, hip::Stream* stream);
void UpdateStream(std::vector<std::vector<Node>>& parallelLists, hip::Stream* stream,
                  GraphExec* ptr);

struct UserObject : public amd::ReferenceCountedObject {
  typedef void (*UserCallbackDestructor)(void* data);
  static std::unordered_set<UserObject*> ObjectSet_;
  static amd::Monitor UserObjectLock_;

 public:
  UserObject(UserCallbackDestructor callback, void* data, unsigned int flags)
      : ReferenceCountedObject(), callback_(callback), data_(data), flags_(flags) {
    amd::ScopedLock lock(UserObjectLock_);
    ObjectSet_.insert(this);
  }

  virtual ~UserObject() {
    amd::ScopedLock lock(UserObjectLock_);
    if (callback_ != nullptr) {
      callback_(data_);
    }
    ObjectSet_.erase(this);
  }

  void increaseRefCount(const unsigned int refCount) {
    for (uint32_t i = 0; i < refCount; i++) {
      retain();
    }
  }

  void decreaseRefCount(const unsigned int refCount) {
    assert((refCount <= referenceCount()) && "count is bigger than refcount");
    for (uint32_t i = 0; i < refCount; i++) {
      release();
    }
  }

  static bool isUserObjvalid(UserObject* pUsertObj) {
    auto it = ObjectSet_.find(pUsertObj);
    if (it == ObjectSet_.end()) {
      return false;
    }
    return true;
  }

  static void removeUSerObj(UserObject* pUsertObj) {
    amd::ScopedLock lock(UserObjectLock_);
    auto it = ObjectSet_.find(pUsertObj);
    if (it != ObjectSet_.end()) {
      ObjectSet_.erase(it);
    }
  }

 private:
  UserCallbackDestructor callback_;
  void* data_;
  unsigned int flags_;
  //! Disable default operator=
  UserObject& operator=(const UserObject&) = delete;
  //! Disable copy constructor
  UserObject(const UserObject& obj) = delete;
};

struct hipGraphNodeDOTAttribute {
 protected:
  std::string style_;
  std::string shape_;
  std::string label_;

  hipGraphNodeDOTAttribute(std::string style, std::string shape, std::string label) {
    style_ = style;
    shape_ = shape;
    label_ = label;
  }

  hipGraphNodeDOTAttribute() {
    style_ = "solid";
    shape_ = "rectangle";
    label_ = "";
  }

  hipGraphNodeDOTAttribute(const hipGraphNodeDOTAttribute& node) {
    style_ = node.style_;
    shape_ = node.shape_;
    label_ = node.label_;
  }

  void SetStyle(std::string style) { style_ = style; }

  void SetShape(std::string shape) { shape_ = shape; }

  virtual std::string GetShape(hipGraphDebugDotFlags flag) { return shape_; }

  void SetLabel(std::string label) { label_ = label; }

  virtual std::string GetLabel(hipGraphDebugDotFlags flag) { return label_; }

  virtual void PrintAttributes(std::ostream& out, hipGraphDebugDotFlags flag) {
    out << "[";
    out << "style";
    out << "=\"";
    out << style_;
    out << "\"";
    out << "shape";
    out << "=\"";
    out << GetShape(flag);
    out << "\"";
    out << "label";
    out << "=\"";
    out << GetLabel(flag);
    out << "\"";
    out << "];";
  }
};

struct GraphNode : public hipGraphNodeDOTAttribute {
 protected:
  hip::Stream* stream_ = nullptr;
  unsigned int id_;
  hipGraphNodeType type_;
  std::vector<amd::Command*> commands_;
  std::vector<Node> edges_;
  std::vector<Node> dependencies_;
  bool visited_;
  // count of in coming edge  s
  size_t inDegree_;
  // count of outgoing edges
  size_t outDegree_;
  static int nextID;
  struct Graph* parentGraph_;
  static std::unordered_set<GraphNode*> nodeSet_;
  static amd::Monitor nodeSetLock_;
  unsigned int isEnabled_;
  uint8_t gpuPacket_[64];  //!< GPU Packet to enqueue during graph launch
  std::string capturedKernelName_;

 public:
  GraphNode(hipGraphNodeType type, std::string style = "", std::string shape = "",
               std::string label = "")
      : type_(type),
        visited_(false),
        inDegree_(0),
        outDegree_(0),
        id_(nextID++),
        parentGraph_(nullptr),
        isEnabled_(1),
        hipGraphNodeDOTAttribute(style, shape, label) {
    amd::ScopedLock lock(nodeSetLock_);
    nodeSet_.insert(this);
  }
  /// Copy Constructor
  GraphNode(const GraphNode& node) : hipGraphNodeDOTAttribute(node) {
    type_ = node.type_;
    inDegree_ = node.inDegree_;
    outDegree_ = node.outDegree_;
    visited_ = false;
    id_ = node.id_;
    parentGraph_ = nullptr;
    amd::ScopedLock lock(nodeSetLock_);
    nodeSet_.insert(this);
    isEnabled_ = node.isEnabled_;
  }

  virtual ~GraphNode() {
    for (auto node : edges_) {
      node->RemoveDependency(this);
    }
    for (auto node : dependencies_) {
      node->RemoveEdge(this);
    }
    amd::ScopedLock lock(nodeSetLock_);
    nodeSet_.erase(this);
  }

  // check node validity
  static bool isNodeValid(GraphNode* pGraphNode) {
    amd::ScopedLock lock(nodeSetLock_);
    if (pGraphNode == nullptr || nodeSet_.find(pGraphNode) == nodeSet_.end()) {
      return false;
    }
    return true;
  }
  // Return gpu packet address to update with actual packet under capture.
  uint8_t* GetAqlPacket() { return gpuPacket_; }
  void SetKernelName(std::string kernelName) { capturedKernelName_ = kernelName; }
  const std::string& GetKernelName() const { return capturedKernelName_; }

  hip::Stream* GetQueue() const { return stream_; }

  virtual void SetStream(hip::Stream* stream, GraphExec* ptr = nullptr) {
    stream_ = stream;
  }
  /// Create amd::command for the graph node
  virtual hipError_t CreateCommand(hip::Stream* stream) {
    commands_.clear();
    stream_ = stream;
    return hipSuccess;
  }
  /// Return node unique ID
  int GetID() const { return id_; }
  /// Returns command for graph node
  virtual std::vector<amd::Command*>& GetCommands() { return commands_; }
  /// Returns graph node type
  hipGraphNodeType GetType() const { return type_; }
  /// Clone graph node
  virtual GraphNode* clone() const = 0;
  /// Returns graph node indegree
  size_t GetInDegree() const { return inDegree_; }
  /// Updates indegree of the node
  void SetInDegree(size_t inDegree) { inDegree_ = inDegree; }
  /// Returns graph node outdegree
  size_t GetOutDegree() const { return outDegree_; }
  ///  Updates outdegree of the node
  void SetOutDegree(size_t outDegree) { outDegree_ = outDegree; }
  /// Returns graph node dependencies
  const std::vector<Node>& GetDependencies() const { return dependencies_; }
  /// Update graph node dependecies
  void SetDependencies(std::vector<Node>& dependencies) {
    for (auto entry : dependencies) {
      dependencies_.push_back(entry);
    }
  }
  /// Add graph node dependency
  void AddDependency(const Node& node) { dependencies_.push_back(node); }
  /// Remove graph node dependency
  void RemoveDependency(const Node& node) {
    dependencies_.erase(std::remove(dependencies_.begin(), dependencies_.end(), node),
                        dependencies_.end());
  }
  void RemoveEdge(const Node& childNode) {
    edges_.erase(std::remove(edges_.begin(), edges_.end(), childNode), edges_.end());
  }
  /// Return graph node children
  const std::vector<Node>& GetEdges() const { return edges_; }
  /// Updates graph node children
  void SetEdges(std::vector<Node>& edges) {
    for (auto entry : edges) {
      edges_.push_back(entry);
    }
  }
  /// Add edge, update parent node outdegree, child node indegree and dependency
  void AddEdge(const Node& childNode) {
    edges_.push_back(childNode);
    outDegree_++;
    childNode->SetInDegree(childNode->GetInDegree() + 1);
    childNode->AddDependency(this);
  }
  /// Remove edge, update parent node outdegree, child node indegree and dependency
  bool RemoveUpdateEdge(const Node& childNode) {
    // std::remove changes the end() hence saving it before hand for validation
    auto currEdgeEnd = edges_.end();
    auto it = std::remove(edges_.begin(), edges_.end(), childNode);
    if (it == currEdgeEnd) {
      // Should come here if childNode is not present in the edge list
      return false;
    }
    edges_.erase(it, edges_.end());
    outDegree_--;
    childNode->SetInDegree(childNode->GetInDegree() - 1);
    childNode->RemoveDependency(this);
    return true;
  }
  /// Get Runlist of the nodes embedded as part of the graphnode(e.g. ChildGraph)
  virtual void GetRunList(std::vector<std::vector<Node>>& parallelList,
                          std::unordered_map<Node, std::vector<Node>>& dependencies) {}
  /// Get topological sort of the nodes embedded as part of the graphnode(e.g. ChildGraph)
  virtual bool TopologicalOrder(std::vector<Node>& TopoOrder) { return true; }
  /// Update waitlist of the nodes embedded as part of the graphnode(e.g. ChildGraph)
  virtual void UpdateEventWaitLists(amd::Command::EventWaitList waitList) {
    for (auto command : commands_) {
      command->updateEventWaitList(waitList);
    }
  }
  virtual hipError_t GetNumParallelStreams(size_t &num) { return hipSuccess; }
  /// Enqueue commands part of the node
  virtual void EnqueueCommands(hipStream_t stream) {
    // If the node is disabled it becomes empty node. To maintain ordering just enqueue marker.
    // Node can be enabled/disabled only for kernel, memcpy and memset nodes.
    if (!isEnabled_ &&
        (type_ == hipGraphNodeTypeKernel || type_ == hipGraphNodeTypeMemcpy ||
         type_ == hipGraphNodeTypeMemset)) {
      amd::Command::EventWaitList waitList;
      if (!commands_.empty()) {
        waitList = commands_[0]->eventWaitList();
      }
      hip::Stream* hip_stream = hip::getStream(stream);
      amd::Command* command = new amd::Marker(*hip_stream, !kMarkerDisableFlush, waitList);
      command->enqueue();
      command->release();
      return;
    }
    for (auto& command : commands_) {
      command->enqueue();
      command->release();
    }
  }
  Graph* GetParentGraph() { return parentGraph_; }
  virtual Graph* GetChildGraph() { return nullptr; }
  void SetParentGraph(Graph* graph) { parentGraph_ = graph; }
  virtual hipError_t SetParams(GraphNode* node) { return hipSuccess; }
  virtual void GenerateDOT(std::ostream& fout, hipGraphDebugDotFlags flag) {}
  virtual void GenerateDOTNode(size_t graphId, std::ostream& fout, hipGraphDebugDotFlags flag) {
    fout << "\n";
    std::string nodeName = "graph_" + std::to_string(graphId) + "_node_" + std::to_string(GetID());
    fout << "\"" << nodeName << "\"";
    PrintAttributes(fout, flag);
    fout << "\n";
  }
  virtual void GenerateDOTNodeEdges(size_t graphId, std::ostream& fout,
                                    hipGraphDebugDotFlags flag) {
    for (auto node : edges_) {
      std::string toNodeName =
          "graph_" + std::to_string(graphId) + "_node_" + std::to_string(node->GetID());
      std::string fromNodeName =
          "graph_" + std::to_string(graphId) + "_node_" + std::to_string(GetID());
      fout << "\"" << fromNodeName << "\" -> \"" << toNodeName << "\"" << std::endl;
    }
  }
  virtual std::string GetLabel(hipGraphDebugDotFlags flag) override {
    return (std::to_string(id_) + "\n" + label_);
  }
  unsigned int GetEnabled() const { return isEnabled_; }
  void SetEnabled(unsigned int isEnabled) { isEnabled_ = isEnabled; }
};

struct Graph {
  std::vector<Node> vertices_;
  const Graph* pOriginalGraph_ = nullptr;
  static std::unordered_set<Graph*> graphSet_;
  static amd::Monitor graphSetLock_;
  std::unordered_set<UserObject*> graphUserObj_;
  unsigned int id_;
  static int nextID;
  hip::Device* device_;       //!< HIP device object
  hip::MemoryPool* mem_pool_; //!< Memory pool, associated with this graph
  std::unordered_set<GraphNode*> capturedNodes_;
  bool graphInstantiated_;

 public:
  Graph(hip::Device* device, const Graph* original = nullptr)
      : pOriginalGraph_(original)
      , id_(nextID++)
      , device_(device) {
    amd::ScopedLock lock(graphSetLock_);
    graphSet_.insert(this);
    mem_pool_ = device->GetGraphMemoryPool();
    mem_pool_->retain();
    graphInstantiated_ = false;
  }

  ~Graph() {
    for (auto node : vertices_) {
      delete node;
    }
    amd::ScopedLock lock(graphSetLock_);
    graphSet_.erase(this);
    for (auto userobj : graphUserObj_) {
      userobj->release();
    }
    if (mem_pool_ != nullptr) {
      mem_pool_->release();
    }

  }

  void AddManualNodeDuringCapture(GraphNode* node) { capturedNodes_.insert(node); }

  std::unordered_set<GraphNode*> GetManualNodesDuringCapture() { return capturedNodes_; }

  void RemoveManualNodesDuringCapture() {
    capturedNodes_.erase(capturedNodes_.begin(), capturedNodes_.end());
  }

  /// Return graph unique ID
  int GetID() const { return id_; }

  // check graphs validity
  static bool isGraphValid(Graph* pGraph);

  /// add node to the graph
  void AddNode(const Node& node);
  void RemoveNode(const Node& node);
  /// Returns root nodes, all vertices with 0 in-degrees
  std::vector<Node> GetRootNodes() const;
  /// Returns leaf nodes, all vertices with 0 out-degrees
  std::vector<Node> GetLeafNodes() const;
  /// Returns number of leaf nodes
  size_t GetLeafNodeCount() const;
  /// Returns total numbers of nodes in the graph
  size_t GetNodeCount() const { return vertices_.size(); }
  /// returns all the nodes in the graph
  const std::vector<Node>& GetNodes() const { return vertices_; }
  /// returns all the edges in the graph
  std::vector<std::pair<Node, Node>> GetEdges() const;
  // returns the original graph ptr if cloned
  const Graph* getOriginalGraph() const { return pOriginalGraph_; }
  // Add user obj resource to graph
  void addUserObjGraph(UserObject* pUserObj) {
    amd::ScopedLock lock(graphSetLock_);
    graphUserObj_.insert(pUserObj);
  }
  // Check user obj resource from graph is valid
  bool isUserObjGraphValid(UserObject* pUserObj) {
    if (graphUserObj_.find(pUserObj) == graphUserObj_.end()) {
      return false;
    }
    return true;
  }
  // Delete user obj resource from graph
  void RemoveUserObjGraph(UserObject* pUserObj) { graphUserObj_.erase(pUserObj); }

  void GetRunListUtil(Node v, std::unordered_map<Node, bool>& visited,
                      std::vector<Node>& singleList, std::vector<std::vector<Node>>& parallelLists,
                      std::unordered_map<Node, std::vector<Node>>& dependencies);
  void GetRunList(std::vector<std::vector<Node>>& parallelLists,
                  std::unordered_map<Node, std::vector<Node>>& dependencies);
  bool TopologicalOrder(std::vector<Node>& TopoOrder);

  Graph* clone(std::unordered_map<Node, Node>& clonedNodes) const;
  Graph* clone() const;
  void GenerateDOT(std::ostream& fout, hipGraphDebugDotFlags flag) {
    fout << "subgraph cluster_" << GetID() << " {" << std::endl;
    fout << "label=\"graph_" << GetID() <<"\"graph[style=\"dashed\"];\n";
    for (auto node : vertices_) {
      node->GenerateDOTNode(GetID(), fout, flag);
    }
    fout << "\n";
    for (auto& node : vertices_) {
      node->GenerateDOTNodeEdges(GetID(), fout, flag);
    }
    fout << "}" << std::endl;
    for (auto node : vertices_) {
      node->GenerateDOT(fout, flag);
    }
  }

  void* AllocateMemory(size_t size, hip::Stream* stream, void* dptr) const {
    auto ptr = mem_pool_->AllocateMemory(size, stream, dptr);
    return ptr;
  }

  void* ReserveAddress(size_t size) const {
    void* startAddress = nullptr;
    void* ptr;
    const auto& dev_info = g_devices[0]->devices()[0]->info();

    size = amd::alignUp(size, dev_info.virtualMemAllocGranularity_);
    // Single virtual alloc would reserve for all devices.
    ptr = g_devices[0]->devices()[0]->virtualAlloc(startAddress, size,
            dev_info.virtualMemAllocGranularity_);
    if (ptr == nullptr) {
      LogError("Failed to reserve Virtual Address");
    }

    return ptr;
  }

  void FreeAddress(void* ptr) const {
    // Single Free would free for all devices.
    g_devices[0]->devices()[0]->virtualFree(ptr);
  }

  void FreeMemory(void* dev_ptr, hip::Stream* stream) const {
    size_t offset = 0;
    auto memory = getMemoryObject(dev_ptr, offset);
    if (memory != nullptr) {
      auto device_id = memory->getUserData().deviceId;
      if (!g_devices[device_id]->FreeMemory(memory, stream)) {
        LogError("Memory didn't belong to any pool!");
      }
    }
  }

  bool ProbeMemory(void* dev_ptr) const {
    size_t offset = 0;
    auto memory = getMemoryObject(dev_ptr, offset);
    if (memory != nullptr) {
      return mem_pool_->IsBusyMemory(memory);
    }
    return false;
  }

  void FreeAllMemory(hip::Stream* stream) {
    mem_pool_->FreeAllMemory(stream);
  }

  bool IsGraphInstantiated() const {
    return graphInstantiated_;
  }

  void SetGraphInstantiated(bool graphInstantiate) {
    graphInstantiated_ = graphInstantiate;
  }
};
struct GraphKernelNode;
struct GraphExec {
  std::vector<std::vector<Node>> parallelLists_;
  // Topological order of the graph doesn't include nodes embedded as part of the child graph
  std::vector<Node> topoOrder_;
  std::unordered_map<Node, std::vector<Node>> nodeWaitLists_;
  struct Graph* clonedGraph_;
  std::vector<hip::Stream*> parallel_streams_;
  hip::Stream* capture_stream_;
  uint currentQueueIndex_;
  std::unordered_map<Node, Node> clonedNodes_;
  amd::Command* lastEnqueuedCommand_;
  static std::unordered_set<GraphExec*> graphExecSet_;
  static amd::Monitor graphExecSetLock_;
  uint64_t flags_ = 0;
  bool repeatLaunch_ = false;
  // Graph Kernel arg vars
  bool device_kernarg_pool_ = false;
  address kernarg_pool_graph_ = nullptr;
  uint32_t kernarg_pool_size_graph_ = 0;
  uint32_t kernarg_pool_cur_graph_offset_ = 0;
  std::vector<address> kernarg_graph_;
  uint32_t kernarg_graph_cur_offset_ = 0;
  uint32_t kernarg_graph_size_ = 128 * Ki;
<<<<<<< HEAD
=======
  int instantiateDeviceId_ = -1;
>>>>>>> 6cb7b6ec

 public:
  GraphExec(std::vector<Node>& topoOrder, std::vector<std::vector<Node>>& lists,
            std::unordered_map<Node, std::vector<Node>>& nodeWaitLists, struct Graph*& clonedGraph,
            std::unordered_map<Node, Node>& clonedNodes, uint64_t flags = 0)
      : parallelLists_(lists),
        topoOrder_(topoOrder),
        nodeWaitLists_(nodeWaitLists),
        clonedGraph_(clonedGraph),
        clonedNodes_(clonedNodes),
        lastEnqueuedCommand_(nullptr),
        currentQueueIndex_(0),
        flags_(flags) {
    amd::ScopedLock lock(graphExecSetLock_);
    graphExecSet_.insert(this);
  }

  ~GraphExec() {
    // new commands are launched for every launch they are destroyed as and when command is
    // terminated after it complete execution
    for (auto stream : parallel_streams_) {
      if (stream != nullptr) {
        hip::Stream::Destroy(stream);
      }
    }
    // Release the kernel arg memory.
    auto device = g_devices[ihipGetDevice()]->devices()[0];
    if (DEBUG_CLR_GRAPH_PACKET_CAPTURE) {
<<<<<<< HEAD
      device->hostFree(kernarg_pool_graph_, kernarg_pool_size_graph_);
      for (auto& element : kernarg_graph_) {
        device->hostFree(element, kernarg_graph_size_);
=======
      if (kernarg_pool_size_graph_ != 0) {
        device->hostFree(kernarg_pool_graph_, kernarg_pool_size_graph_);
        for (auto& element : kernarg_graph_) {
          device->hostFree(element, kernarg_graph_size_);
        }
>>>>>>> 6cb7b6ec
      }
    }
    amd::ScopedLock lock(graphExecSetLock_);
    graphExecSet_.erase(this);
    delete clonedGraph_;
  }

  Node GetClonedNode(Node node) {
    Node clonedNode;
    if (clonedNodes_.find(node) == clonedNodes_.end()) {
      return nullptr;
    } else {
      clonedNode = clonedNodes_[node];
    }
    return clonedNode;
  }

  address allocKernArg(size_t size, size_t alignment) {
    assert(alignment != 0);
    address result = nullptr;
    result = amd::alignUp(kernarg_pool_graph_ + kernarg_pool_cur_graph_offset_, alignment);
    const size_t pool_new_usage = (result + size) - kernarg_pool_graph_;
    if (pool_new_usage <= kernarg_pool_size_graph_) {
      kernarg_pool_cur_graph_offset_ = pool_new_usage;
    }
    return result;
  }

  // check executable graphs validity
  static bool isGraphExecValid(GraphExec* pGraphExec);

  std::vector<Node>& GetNodes() { return topoOrder_; }

  hip::Stream* GetAvailableStreams() {
    if (currentQueueIndex_ < parallel_streams_.size()) {
      return parallel_streams_[currentQueueIndex_++];
    }
    return nullptr;
  }

  void ResetQueueIndex() { currentQueueIndex_ = 0; }
  hipError_t Init();
  hipError_t CreateStreams(uint32_t num_streams);
  hipError_t Run(hipStream_t stream);
  // Capture GPU Packets from graph commands
  hipError_t CaptureAQLPackets();
  hipError_t UpdateAQLPacket(hip::GraphKernelNode* node);
<<<<<<< HEAD
=======

  using KernelArgImpl = device::Settings::KernelArgImpl;
>>>>>>> 6cb7b6ec
};

struct ChildGraphNode : public GraphNode {
  struct Graph* childGraph_;
  std::vector<Node> childGraphNodeOrder_;
  std::vector<std::vector<Node>> parallelLists_;
  std::unordered_map<Node, std::vector<Node>> nodeWaitLists_;
  amd::Command* lastEnqueuedCommand_;
  amd::Command* startCommand_;
  amd::Command* endCommand_;
 public:
  ChildGraphNode(Graph* g) : GraphNode(hipGraphNodeTypeGraph, "solid", "rectangle") {
    childGraph_ = g->clone();
    lastEnqueuedCommand_ = nullptr;
    startCommand_ = nullptr;
    endCommand_ = nullptr;
  }

  ~ChildGraphNode() { delete childGraph_; }

  ChildGraphNode(const ChildGraphNode& rhs) : GraphNode(rhs) {
    childGraph_ = rhs.childGraph_->clone();
  }

  GraphNode* clone() const override {
    return new ChildGraphNode(static_cast<ChildGraphNode const&>(*this));
  }

  Graph* GetChildGraph() override { return childGraph_; }

  hipError_t GetNumParallelStreams(size_t &num) override {
    if (false == TopologicalOrder(childGraphNodeOrder_)) {
      return hipErrorInvalidValue;
    }
    for (auto& node : childGraphNodeOrder_) {
      if (hipSuccess != node->GetNumParallelStreams(num)) {
        return hipErrorInvalidValue;
      }
    }
    // returns total number of parallel queues required for child graph nodes to be launched
    // first parallel list will be launched on the same queue as parent
    num += (parallelLists_.size() - 1);
    return hipSuccess;
  }

  void SetStream(hip::Stream* stream, GraphExec* ptr = nullptr) override {
    stream_ = stream;
    UpdateStream(parallelLists_, stream, ptr);
  }

  // For nodes that are dependent on the child graph node waitlist is the last node of the first
  // parallel list
  std::vector<amd::Command*>& GetCommands() override {
    return parallelLists_[0].back()->GetCommands();
  }

  // Create child graph node commands and set waitlists
  hipError_t CreateCommand(hip::Stream* stream) override {
    hipError_t status = GraphNode::CreateCommand(stream);
    if (status != hipSuccess) {
      return status;
    }
    startCommand_ = nullptr;
    endCommand_ = nullptr;
    status = FillCommands(parallelLists_, nodeWaitLists_, childGraphNodeOrder_, childGraph_,
                          startCommand_, endCommand_, stream);
    return status;
  }

  //
  void UpdateEventWaitLists(amd::Command::EventWaitList waitList) override {
    if (startCommand_ != nullptr) {
      startCommand_->updateEventWaitList(waitList);
    }
  }

  void GetRunList(std::vector<std::vector<Node>>& parallelList,
                  std::unordered_map<Node, std::vector<Node>>& dependencies) override {
    childGraph_->GetRunList(parallelLists_, nodeWaitLists_);
  }
  bool TopologicalOrder(std::vector<Node>& TopoOrder) override {
    return childGraph_->TopologicalOrder(TopoOrder);
  }
  void EnqueueCommands(hipStream_t stream) override {
    // enqueue child graph start command
    if (startCommand_ != nullptr) {
      startCommand_->enqueue();
      startCommand_->release();
    }
    // enqueue nodes in child graph in level order
    for (auto& node : childGraphNodeOrder_) {
      node->EnqueueCommands(stream);
    }
    // enqueue child graph end command
    if (endCommand_ != nullptr) {
      endCommand_->enqueue();
      endCommand_->release();
    }
  }

  hipError_t SetParams(const Graph* childGraph) {
    const std::vector<Node>& newNodes = childGraph->GetNodes();
    const std::vector<Node>& oldNodes = childGraph_->GetNodes();
    for (std::vector<Node>::size_type i = 0; i != newNodes.size(); i++) {
      hipError_t status = oldNodes[i]->SetParams(newNodes[i]);
      if (status != hipSuccess) {
        return status;
      }
    }
    return hipSuccess;
  }

  hipError_t SetParams(GraphNode* node) override {
    const ChildGraphNode* childGraphNode = static_cast<ChildGraphNode const*>(node);
    return SetParams(childGraphNode->childGraph_);
  }

  virtual std::string GetLabel(hipGraphDebugDotFlags flag) override {
    return std::to_string(GetID()) + "\n" + "graph_" + std::to_string(childGraph_->GetID());
  }

  virtual void GenerateDOT(std::ostream& fout, hipGraphDebugDotFlags flag) override {
    childGraph_->GenerateDOT(fout, flag);
  }
};

class GraphKernelNode : public GraphNode {
  hipKernelNodeParams kernelParams_;   //!< Kernel node parameters
  unsigned int numParams_;             //!< No. of kernel params as part of signature
  hipKernelNodeAttrValue kernelAttr_;  //!< Kernel node attributes
  unsigned int kernelAttrInUse_;       //!< Kernel attributes in use
  ihipExtKernelEvents kernelEvents_;   //!< Events for Ext launch kernel
  size_t alignedKernArgSize_;          //!< Aligned size required for kernel args
  size_t kernargSegmentByteSize_;      //!< Kernel arg segment byte size
  size_t kernargSegmentAlignment_;     //!< Kernel arg segment alignment
  bool hasHiddenHeap_;                 //!< Kernel has hidden heap(device side allocation)


 public:
  size_t GetKerArgSize() const { return alignedKernArgSize_; }
  size_t GetKernargSegmentByteSize() const { return kernargSegmentByteSize_; }
  size_t GetKernargSegmentAlignment() const { return kernargSegmentAlignment_; }
  bool HasHiddenHeap() const { return hasHiddenHeap_; }
  void PrintAttributes(std::ostream& out, hipGraphDebugDotFlags flag) override {
    out << "[";
    out << "style";
    out << "=\"";
    out << style_;
    (flag == hipGraphDebugDotFlagsKernelNodeParams ||
      flag == hipGraphDebugDotFlagsKernelNodeAttributes) ?
      out << "\n" : out << "\"";
    out << "shape";
    out << "=\"";
    out << GetShape(flag);
    out << "\"";
    out << "label";
    out << "=\"";
    out << GetLabel(flag);
    out << "\"";
    out << "];";
    }

  void CaptureAndFormPacket(hip::Stream* capture_stream, address kernArgOffset) {
    hipError_t status = CreateCommand(capture_stream);
    for (auto& command : commands_) {
      reinterpret_cast<amd::NDRangeKernelCommand*>(command)->setCapturingState(
          true, GetAqlPacket(), kernArgOffset);

      // Enqueue command to capture GPU Packet. The packet is not submitted to the device.
      // The packet is stored in gpuPacket_ and submitted during graph launch.
      command->submit(*(command->queue())->vdev());
      // Need to ensure if the command is NDRangeKernelCommand if we capture non kernel nodes
      SetKernelName(reinterpret_cast<amd::NDRangeKernelCommand*>(command)->kernel().name());
      command->release();
    }
  }

  virtual std::string GetLabel(hipGraphDebugDotFlags flag) override {
    hipFunction_t func = getFunc(kernelParams_, ihipGetDevice());
    hip::DeviceFunc* function = hip::DeviceFunc::asFunction(func);
    std::string label;
    char buffer[4096];
    if (flag == hipGraphDebugDotFlagsVerbose) {
      sprintf(buffer,
              "{\n%s\n| {ID | %d | %s\\<\\<\\<(%u,%u,%u),(%u,%u,%u),%u\\>\\>\\>}\n| {{node "
              "handle | func handle} | {%p | %p}}\n| {accessPolicyWindow | {base_ptr | num_bytes | "
              "hitRatio | hitProp | missProp} | {%p | %zu | %f | %d | %d}}\n| {cooperative | "
              "%u}\n| {priority | %d}\n}",
              label_.c_str(), GetID(), function->name().c_str(), kernelParams_.gridDim.x,
              kernelParams_.gridDim.y, kernelParams_.gridDim.z, kernelParams_.blockDim.x,
              kernelParams_.blockDim.y, kernelParams_.blockDim.z,
              kernelParams_.sharedMemBytes, this, kernelParams_.func,
              kernelAttr_.accessPolicyWindow.base_ptr, kernelAttr_.accessPolicyWindow.num_bytes,
              kernelAttr_.accessPolicyWindow.hitRatio, kernelAttr_.accessPolicyWindow.hitProp,
              kernelAttr_.accessPolicyWindow.missProp, kernelAttr_.cooperative,
              kernelAttr_.priority);
      label = buffer;
    }
    else if (flag == hipGraphDebugDotFlagsKernelNodeAttributes) {
      sprintf(buffer,
              "{\n%s\n| {ID | %d | %s}\n"
              "| {accessPolicyWindow | {base_ptr | num_bytes | "
              "hitRatio | hitProp | missProp} |\n| {%p | %zu | %f | %d | %d}}\n| {cooperative | "
              "%u}\n| {priority | %d}\n}",
              label_.c_str(), GetID(), function->name().c_str(),
              kernelAttr_.accessPolicyWindow.base_ptr, kernelAttr_.accessPolicyWindow.num_bytes,
              kernelAttr_.accessPolicyWindow.hitRatio, kernelAttr_.accessPolicyWindow.hitProp,
              kernelAttr_.accessPolicyWindow.missProp, kernelAttr_.cooperative,
              kernelAttr_.priority);
      label = buffer;
    }
    else if (flag == hipGraphDebugDotFlagsKernelNodeParams) {
      sprintf(buffer, "%d\n%s\n\\<\\<\\<(%u,%u,%u),(%u,%u,%u),%u\\>\\>\\>",
              GetID(), function->name().c_str(), kernelParams_.gridDim.x,
              kernelParams_.gridDim.y, kernelParams_.gridDim.z,
              kernelParams_.blockDim.x, kernelParams_.blockDim.y,
              kernelParams_.blockDim.z, kernelParams_.sharedMemBytes);
      label = buffer;
    }
    else {
      label = std::to_string(GetID()) + "\n" + function->name() + "\n";
    }
    return label;
  }

  std::string GetShape(hipGraphDebugDotFlags flag) override {
    if (flag == hipGraphDebugDotFlagsKernelNodeParams || flag == hipGraphDebugDotFlagsVerbose) {
      return "record";
    } else {
      return shape_;
    }
  }

  static hipFunction_t getFunc(const hipKernelNodeParams& params, unsigned int device) {
    hipFunction_t func = nullptr;
    hipError_t status = PlatformState::instance().getStatFunc(&func, params.func, device);
    if (status == hipErrorInvalidSymbol) {
      // capturehipExtModuleLaunchKernel() mixes host function with hipFunction_t, so we convert
      // here. If it's wrong, later functions will fail
      func = static_cast<hipFunction_t>(params.func);
    } else if (status != hipSuccess) {
      ClPrint(amd::LOG_ERROR, amd::LOG_CODE, "[hipGraph] getStatFunc() failed with err %d", status);
    }
    return func;
  }

  hipError_t copyParams(const hipKernelNodeParams* pNodeParams) {
    hasHiddenHeap_ = false;
    hipFunction_t func = getFunc(*pNodeParams, ihipGetDevice());
    if (!func) {
      return hipErrorInvalidDeviceFunction;
    }
    hip::DeviceFunc* function = hip::DeviceFunc::asFunction(func);
    amd::Kernel* kernel = function->kernel();
    if (DEBUG_CLR_GRAPH_PACKET_CAPTURE) {
      auto device = g_devices[ihipGetDevice()]->devices()[0];
      device::Kernel* devKernel = const_cast<device::Kernel*>(kernel->getDeviceKernel(*device));
      kernargSegmentByteSize_ = devKernel->KernargSegmentByteSize();
      kernargSegmentAlignment_ = devKernel->KernargSegmentAlignment();
      alignedKernArgSize_ =
          amd::alignUp(devKernel->KernargSegmentByteSize(), devKernel->KernargSegmentAlignment());
    }
    const amd::KernelSignature& signature = kernel->signature();
    numParams_ = signature.numParameters();

    // Allocate/assign memory if params are passed part of 'kernelParams'
    if (pNodeParams->kernelParams != nullptr) {
      kernelParams_.kernelParams = (void**)malloc(numParams_ * sizeof(void*));
      if (kernelParams_.kernelParams == nullptr) {
        return hipErrorOutOfMemory;
      }

      for (uint32_t i = 0; i < numParams_; ++i) {
        const amd::KernelParameterDescriptor& desc = signature.at(i);
        kernelParams_.kernelParams[i] = malloc(desc.size_);
        if (kernelParams_.kernelParams[i] == nullptr) {
          return hipErrorOutOfMemory;
        }
        ::memcpy(kernelParams_.kernelParams[i], (pNodeParams->kernelParams[i]), desc.size_);
      }
      for (uint32_t i = signature.numParameters(); i < signature.numParametersAll(); ++i) {
        if (signature.at(i).info_.oclObject_ == amd::KernelParameterDescriptor::HiddenHeap) {
          hasHiddenHeap_ = true;
        }
      }
    }

    // Allocate/assign memory if params are passed as part of 'extra'
    else if (pNodeParams->extra != nullptr) {
      // 'extra' is a struct that contains the following info: {
      // HIP_LAUNCH_PARAM_BUFFER_POINTER, kernargs,
      // HIP_LAUNCH_PARAM_BUFFER_SIZE, &kernargs_size,
      // HIP_LAUNCH_PARAM_END }
      unsigned int numExtra = 5;
      kernelParams_.extra = (void**)malloc(numExtra * sizeof(void*));
      if (kernelParams_.extra == nullptr) {
        return hipErrorOutOfMemory;
      }
      kernelParams_.extra[0] = pNodeParams->extra[0];
      size_t kernargs_size = *((size_t*)pNodeParams->extra[3]);
      kernelParams_.extra[1] = malloc(kernargs_size);
      if (kernelParams_.extra[1] == nullptr) {
        return hipErrorOutOfMemory;
      }
      kernelParams_.extra[2] = pNodeParams->extra[2];
      kernelParams_.extra[3] = malloc(sizeof(void*));
      if (kernelParams_.extra[3] == nullptr) {
        return hipErrorOutOfMemory;
      }
      *((size_t*)kernelParams_.extra[3]) = kernargs_size;
      ::memcpy(kernelParams_.extra[1], (pNodeParams->extra[1]), kernargs_size);
      kernelParams_.extra[4] = pNodeParams->extra[4];
    }
    return hipSuccess;
  }

  GraphKernelNode(const hipKernelNodeParams* pNodeParams, const ihipExtKernelEvents* pEvents)
      : GraphNode(hipGraphNodeTypeKernel, "bold", "octagon", "KERNEL") {
    kernelParams_ = *pNodeParams;
    kernelEvents_ = { 0 };
    if (pEvents != nullptr) {
      kernelEvents_ = *pEvents;
    }
    if (copyParams(pNodeParams) != hipSuccess) {
      ClPrint(amd::LOG_ERROR, amd::LOG_CODE, "[hipGraph] Failed to copy params");
    }
    memset(&kernelAttr_, 0, sizeof(kernelAttr_));
    kernelAttrInUse_ = 0;
    hasHiddenHeap_ = false;
  }

  ~GraphKernelNode() { freeParams(); }

  void freeParams() {
    // Deallocate memory allocated for kernargs passed via 'kernelParams'
    if (kernelParams_.kernelParams != nullptr) {
      for (size_t i = 0; i < numParams_; ++i) {
        if (kernelParams_.kernelParams[i] != nullptr) {
          free(kernelParams_.kernelParams[i]);
        }
        kernelParams_.kernelParams[i] = nullptr;
      }
      free(kernelParams_.kernelParams);
      kernelParams_.kernelParams = nullptr;
    }
    // Deallocate memory allocated for kernargs passed via 'extra'
    else if (kernelParams_.extra != nullptr) {
      free(kernelParams_.extra[1]);
      free(kernelParams_.extra[3]);
      memset(kernelParams_.extra, 0, 5 * sizeof(kernelParams_.extra[0]));  // 5 items
      free(kernelParams_.extra);
      kernelParams_.extra = nullptr;
    }
  }

  GraphKernelNode(const GraphKernelNode& rhs) : GraphNode(rhs) {
    kernelParams_ = rhs.kernelParams_;
    kernelEvents_ = rhs.kernelEvents_;
    hipError_t status = copyParams(&rhs.kernelParams_);
    if (status != hipSuccess) {
      ClPrint(amd::LOG_ERROR, amd::LOG_CODE, "[hipGraph] Failed to allocate memory to copy params");
    }
    memset(&kernelAttr_, 0, sizeof(kernelAttr_));
    kernelAttrInUse_ = 0;
    status = CopyAttr(&rhs);
    if (status != hipSuccess) {
      ClPrint(amd::LOG_ERROR, amd::LOG_CODE, "[hipGraph] Failed to during copy attrs");
    }
  }

  GraphNode* clone() const override {
    return new GraphKernelNode(static_cast<GraphKernelNode const&>(*this));
  }

  hipError_t CreateCommand(hip::Stream* stream) override {
    hipFunction_t func = nullptr;
    hipError_t status = validateKernelParams(&kernelParams_, &func,
                                             stream ? hip::getDeviceID(stream->context()) : -1);
    if (hipSuccess != status) {
      return status;
    }
    status = GraphNode::CreateCommand(stream);
    if (status != hipSuccess) {
      return status;
    }
    commands_.reserve(1);
    amd::Command* command;
    status = ihipLaunchKernelCommand(
        command, func, kernelParams_.gridDim.x * kernelParams_.blockDim.x,
        kernelParams_.gridDim.y * kernelParams_.blockDim.y,
        kernelParams_.gridDim.z * kernelParams_.blockDim.z, kernelParams_.blockDim.x,
        kernelParams_.blockDim.y, kernelParams_.blockDim.z, kernelParams_.sharedMemBytes,
        stream, kernelParams_.kernelParams, kernelParams_.extra, kernelEvents_.startEvent_,
        kernelEvents_.stopEvent_, 0, 0, 0, 0, 0, 0, 0);
    commands_.emplace_back(command);
    return status;
  }

  void GetParams(hipKernelNodeParams* params) { *params = kernelParams_; }

  hipError_t SetParams(const hipKernelNodeParams* params) {
    // updates kernel params
    hipError_t status = validateKernelParams(params);
    if (hipSuccess != status) {
      ClPrint(amd::LOG_ERROR, amd::LOG_CODE, "[hipGraph] Failed to validateKernelParams");
      return status;
    }
    if ((kernelParams_.kernelParams && kernelParams_.kernelParams == params->kernelParams) ||
         (kernelParams_.extra && kernelParams_.extra == params->extra)) {
      // params is copied from kernelParams_ and then updated, so just copy it back
      kernelParams_ = *params;
      return status;
    }
    freeParams();
    kernelParams_ = *params;
    status = copyParams(params);
    if (status != hipSuccess) {
      ClPrint(amd::LOG_ERROR, amd::LOG_CODE, "[hipGraph] Failed to set params");
    }
    return status;
  }

  hipError_t SetAttrParams(hipKernelNodeAttrID attr, const hipKernelNodeAttrValue* params) {
    hipDeviceProp_t prop = {0};
    hipError_t status = ihipGetDeviceProperties(&prop, ihipGetDevice());
    if (hipSuccess != status){
      return status;
    }
    int accessPolicyMaxWindowSize = prop.accessPolicyMaxWindowSize;
    // updates kernel attr params
    if (attr == hipKernelNodeAttributeAccessPolicyWindow) {
      if (params->accessPolicyWindow.hitRatio > 1 ||
          params->accessPolicyWindow.hitRatio < 0) {
        return hipErrorInvalidValue;
      }

      if (params->accessPolicyWindow.missProp == hipAccessPropertyPersisting) {
        return hipErrorInvalidValue;
      }
      if (params->accessPolicyWindow.num_bytes > 0 && params->accessPolicyWindow.hitRatio == 0) {
        return hipErrorInvalidValue;
      }

      // need to check against accessPolicyMaxWindowSize from device
      // accessPolicyMaxWindowSize not implemented on the device side yet
      if (params->accessPolicyWindow.num_bytes > accessPolicyMaxWindowSize) {
        return hipErrorInvalidValue;
      }

      kernelAttr_.accessPolicyWindow.base_ptr = params->accessPolicyWindow.base_ptr;
      kernelAttr_.accessPolicyWindow.hitProp = params->accessPolicyWindow.hitProp;
      kernelAttr_.accessPolicyWindow.hitRatio = params->accessPolicyWindow.hitRatio;
      kernelAttr_.accessPolicyWindow.missProp = params->accessPolicyWindow.missProp;
      kernelAttr_.accessPolicyWindow.num_bytes = params->accessPolicyWindow.num_bytes;
    } else if (attr == hipKernelNodeAttributeCooperative) {
      kernelAttr_.cooperative = params->cooperative;
    } else if (attr == hipLaunchAttributePriority) {
      if (params->priority < hip::Stream::Priority::Low ||
          params->priority > hip::Stream::Priority::High){
        return hipErrorInvalidValue;
      }
      kernelAttr_.priority = params->priority;
    }

    kernelAttrInUse_ = attr;
    return hipSuccess;
  }
  hipError_t GetAttrParams(hipKernelNodeAttrID attr, hipKernelNodeAttrValue* params) {
    // Get kernel attr params
    if (kernelAttrInUse_ != 0 && kernelAttrInUse_ != attr) return hipErrorInvalidValue;
    if (attr == hipKernelNodeAttributeAccessPolicyWindow) {
      params->accessPolicyWindow.base_ptr = kernelAttr_.accessPolicyWindow.base_ptr;
      params->accessPolicyWindow.hitProp = kernelAttr_.accessPolicyWindow.hitProp;
      params->accessPolicyWindow.hitRatio = kernelAttr_.accessPolicyWindow.hitRatio;
      params->accessPolicyWindow.missProp = kernelAttr_.accessPolicyWindow.missProp;
      params->accessPolicyWindow.num_bytes = kernelAttr_.accessPolicyWindow.num_bytes;
    } else if (attr == hipKernelNodeAttributeCooperative) {
      params->cooperative = kernelAttr_.cooperative;
    } else if (attr == hipLaunchAttributePriority) {
      params->priority = kernelAttr_.priority;
    }
    return hipSuccess;
  }
  hipError_t CopyAttr(const GraphKernelNode* srcNode) {
    if (kernelAttrInUse_ == 0 && srcNode->kernelAttrInUse_ == 0) {
      return hipSuccess;
    }
    if (kernelAttrInUse_ != 0 && srcNode->kernelAttrInUse_ != kernelAttrInUse_) {
      return hipErrorInvalidContext;
    }
    kernelAttrInUse_ = srcNode->kernelAttrInUse_;
    switch (srcNode->kernelAttrInUse_) {
      case hipKernelNodeAttributeAccessPolicyWindow:
        kernelAttr_.accessPolicyWindow.base_ptr = srcNode->kernelAttr_.accessPolicyWindow.base_ptr;
        kernelAttr_.accessPolicyWindow.hitProp = srcNode->kernelAttr_.accessPolicyWindow.hitProp;
        kernelAttr_.accessPolicyWindow.hitRatio = srcNode->kernelAttr_.accessPolicyWindow.hitRatio;
        kernelAttr_.accessPolicyWindow.missProp = srcNode->kernelAttr_.accessPolicyWindow.missProp;
        kernelAttr_.accessPolicyWindow.num_bytes =
            srcNode->kernelAttr_.accessPolicyWindow.num_bytes;
        break;
      case hipKernelNodeAttributeCooperative:
        kernelAttr_.cooperative = srcNode->kernelAttr_.cooperative;
        break;
      case hipLaunchAttributePriority:
        kernelAttr_.priority = srcNode->kernelAttr_.priority;
        break;
      default:
        return hipErrorInvalidValue;
    }
    return hipSuccess;
  }

  hipError_t SetParams(GraphNode* node) override {
    const GraphKernelNode* kernelNode = static_cast<GraphKernelNode const*>(node);
    return SetParams(&kernelNode->kernelParams_);
  }

  static hipError_t validateKernelParams(const hipKernelNodeParams* pNodeParams,
                                         hipFunction_t* ptrFunc = nullptr, int devId = -1) {
    devId = devId == -1 ? ihipGetDevice() : devId;
    hipFunction_t func = getFunc(*pNodeParams, devId);
    if (!func) {
      return hipErrorInvalidDeviceFunction;
    }

    size_t globalWorkSizeX = static_cast<size_t>(pNodeParams->gridDim.x) * pNodeParams->blockDim.x;
    size_t globalWorkSizeY = static_cast<size_t>(pNodeParams->gridDim.y) * pNodeParams->blockDim.y;
    size_t globalWorkSizeZ = static_cast<size_t>(pNodeParams->gridDim.z) * pNodeParams->blockDim.z;

    hipError_t status = ihipLaunchKernel_validate(
        func, static_cast<uint32_t>(globalWorkSizeX), static_cast<uint32_t>(globalWorkSizeY),
        static_cast<uint32_t>(globalWorkSizeZ), pNodeParams->blockDim.x, pNodeParams->blockDim.y,
        pNodeParams->blockDim.z, pNodeParams->sharedMemBytes, pNodeParams->kernelParams,
        pNodeParams->extra, devId, 0);
    if (status != hipSuccess) {
      return status;
    }

    if (ptrFunc) *ptrFunc = func;
    return hipSuccess;
  }
};

class GraphMemcpyNode : public GraphNode {
 protected:
  hipMemcpy3DParms copyParams_;

 public:
  GraphMemcpyNode(const hipMemcpy3DParms* pCopyParams)
      : GraphNode(hipGraphNodeTypeMemcpy, "solid", "trapezium", "MEMCPY") {
    if (pCopyParams) {
      copyParams_ = *pCopyParams;
    }
  }
  ~GraphMemcpyNode() {}

  GraphMemcpyNode(const GraphMemcpyNode& rhs) : GraphNode(rhs) {
    copyParams_ = rhs.copyParams_;
  }

  GraphNode* clone() const override {
    return new GraphMemcpyNode(static_cast<GraphMemcpyNode const&>(*this));
  }

  virtual hipError_t CreateCommand(hip::Stream* stream) override {
    if ((copyParams_.kind == hipMemcpyHostToHost || copyParams_.kind == hipMemcpyDefault)
      && IsHtoHMemcpy(copyParams_.dstPtr.ptr, copyParams_.srcPtr.ptr)) {
      return hipSuccess;
    }
    hipError_t status = GraphNode::CreateCommand(stream);
    if (status != hipSuccess) {
      return status;
    }
    commands_.reserve(1);
    amd::Command* command;
    status = ihipMemcpy3DCommand(command, &copyParams_, stream);
    commands_.emplace_back(command);
    return status;
  }

  virtual void EnqueueCommands(hipStream_t stream) override {
    if ( (copyParams_.kind == hipMemcpyHostToHost || copyParams_.kind == hipMemcpyDefault) &&
          isEnabled_ && IsHtoHMemcpy(copyParams_.dstPtr.ptr, copyParams_.srcPtr.ptr)) {
      ihipHtoHMemcpy(copyParams_.dstPtr.ptr, copyParams_.srcPtr.ptr,
                     copyParams_.extent.width * copyParams_.extent.height *
                     copyParams_.extent.depth, *hip::getStream(stream));
      return;
    }
    GraphNode::EnqueueCommands(stream);
  }

  void GetParams(hipMemcpy3DParms* params) {
    std::memcpy(params, &copyParams_, sizeof(hipMemcpy3DParms));
  }

  virtual hipMemcpyKind GetMemcpyKind() const { return copyParams_.kind; };

  hipError_t SetParams(const hipMemcpy3DParms* params) {
    hipError_t status = ValidateParams(params);
    if (status != hipSuccess) {
      return status;
    }
    std::memcpy(&copyParams_, params, sizeof(hipMemcpy3DParms));
    return hipSuccess;
  }

  virtual hipError_t SetParams(GraphNode* node) override {
    const GraphMemcpyNode* memcpyNode = static_cast<GraphMemcpyNode const*>(node);
    return SetParams(&memcpyNode->copyParams_);
  }
  // ToDo: use this when commands are cloned and command params are to be updated
  hipError_t ValidateParams(const hipMemcpy3DParms* pNodeParams);

  virtual std::string GetLabel(hipGraphDebugDotFlags flag) override {
    size_t offset = 0;
    const HIP_MEMCPY3D pCopy = hip::getDrvMemcpy3DDesc(copyParams_);
    hipMemoryType srcMemoryType = pCopy.srcMemoryType;
    if (srcMemoryType == hipMemoryTypeUnified) {
      srcMemoryType =
          getMemoryObject(pCopy.srcDevice, offset) ? hipMemoryTypeDevice : hipMemoryTypeHost;
    }
    offset = 0;
    hipMemoryType dstMemoryType = pCopy.dstMemoryType;
    if (dstMemoryType == hipMemoryTypeUnified) {
      dstMemoryType =
          getMemoryObject(pCopy.dstDevice, offset) ? hipMemoryTypeDevice : hipMemoryTypeHost;
    }

    // If {src/dst}MemoryType is hipMemoryTypeHost, check if the memory was prepinned.
    // In that case upgrade the copy type to hipMemoryTypeDevice to avoid extra pinning.
    offset = 0;
    if (srcMemoryType == hipMemoryTypeHost) {
      amd::Memory* mem = getMemoryObject(pCopy.srcHost, offset);
      srcMemoryType = mem ? hipMemoryTypeDevice : hipMemoryTypeHost;
    }
    if (dstMemoryType == hipMemoryTypeHost) {
      amd::Memory* mem = getMemoryObject(pCopy.dstHost, offset);
      dstMemoryType = mem ? hipMemoryTypeDevice : hipMemoryTypeHost;
    }
    std::string memcpyDirection;
    if ((srcMemoryType == hipMemoryTypeHost) && (dstMemoryType == hipMemoryTypeDevice)) {
      // Host to Device.
      memcpyDirection = "HtoD";
    } else if ((srcMemoryType == hipMemoryTypeDevice) && (dstMemoryType == hipMemoryTypeHost)) {
      // Device to Host.
      memcpyDirection = "DtoH";
    } else if ((srcMemoryType == hipMemoryTypeDevice) && (dstMemoryType == hipMemoryTypeDevice)) {
      // Device to Device.
      memcpyDirection = "DtoD";
    } else if ((srcMemoryType == hipMemoryTypeHost) && (dstMemoryType == hipMemoryTypeArray)) {
      memcpyDirection = "HtoA";
    } else if ((srcMemoryType == hipMemoryTypeArray) && (dstMemoryType == hipMemoryTypeHost)) {
      // Image to Host.
      memcpyDirection = "AtoH";
    } else if ((srcMemoryType == hipMemoryTypeDevice) && (dstMemoryType == hipMemoryTypeArray)) {
      // Device to Image.
      memcpyDirection = "DtoA";
    } else if ((srcMemoryType == hipMemoryTypeArray) && (dstMemoryType == hipMemoryTypeDevice)) {
      // Image to Device.
      memcpyDirection = "AtoD";
    } else if ((srcMemoryType == hipMemoryTypeArray) && (dstMemoryType == hipMemoryTypeArray)) {
      memcpyDirection = "AtoA";
    }
    std::string label;
    if (flag == hipGraphDebugDotFlagsMemcpyNodeParams || flag == hipGraphDebugDotFlagsVerbose) {
      char buffer[4096];
      sprintf(
          buffer,
          "{\n%s\n| {{ID | node handle} | {%u | %p}}\n| {kind | %s}\n| {{srcPtr | dstPtr} | "
          "{pitch "
          "| ptr | xsize | ysize | pitch | ptr | xsize | size} | {%zu | %p | %zu | %zu | %zu | %p "
          "| %zu "
          "| %zu}}\n| {{srcPos | {{x | %zu} | {y | %zu} | {z | %zu}}} | {dstPos | {{x | %zu} | {y "
          "| "
          "%zu} | {z | %zu}}} | {Extent | {{Width | %zu} | {Height | %zu} | {Depth | %zu}}}}\n}",
          label_.c_str(), GetID(), this, memcpyDirection.c_str(), copyParams_.srcPtr.pitch,
          copyParams_.srcPtr.ptr, copyParams_.srcPtr.xsize, copyParams_.srcPtr.ysize,
          copyParams_.dstPtr.pitch, copyParams_.dstPtr.ptr, copyParams_.dstPtr.xsize,
          copyParams_.dstPtr.ysize, copyParams_.srcPos.x, copyParams_.srcPos.y,
          copyParams_.srcPos.z, copyParams_.dstPos.x, copyParams_.dstPos.y,
          copyParams_.dstPos.z, copyParams_.extent.width, copyParams_.extent.height,
          copyParams_.extent.depth);
      label = buffer;
    } else {
      label = std::to_string(GetID()) + "\nMEMCPY\n(" + memcpyDirection + ")";
    }
    return label;
  }
  std::string GetShape(hipGraphDebugDotFlags flag) override {
    if (flag == hipGraphDebugDotFlagsMemcpyNodeParams || flag == hipGraphDebugDotFlagsVerbose) {
      return "record";
    } else {
      return shape_;
    }
  }
};

class GraphMemcpyNode1D : public GraphMemcpyNode {
 protected:
  void* dst_;
  const void* src_;
  size_t count_;
  hipMemcpyKind kind_;

 public:
  GraphMemcpyNode1D(void* dst, const void* src, size_t count, hipMemcpyKind kind,
                       hipGraphNodeType type = hipGraphNodeTypeMemcpy)
      : GraphMemcpyNode(nullptr),
        dst_(dst),
        src_(src),
        count_(count),
        kind_(kind) {}

  ~GraphMemcpyNode1D() {}

  GraphNode* clone() const override {
    return new GraphMemcpyNode1D(static_cast<GraphMemcpyNode1D const&>(*this));
  }

  virtual hipError_t CreateCommand(hip::Stream* stream) override {
    if ((kind_ == hipMemcpyHostToHost || kind_ == hipMemcpyDefault) && IsHtoHMemcpy(dst_, src_)) {
      return hipSuccess;
    }
    hipError_t status = GraphNode::CreateCommand(stream);
    if (status != hipSuccess) {
      return status;
    }
    commands_.reserve(1);
    amd::Command* command = nullptr;
    status = ihipMemcpyCommand(command, dst_, src_, count_, kind_, *stream);
    commands_.emplace_back(command);
    return status;
  }

  virtual void EnqueueCommands(hipStream_t stream) override {
    bool isH2H = false;
    if ((kind_ == hipMemcpyHostToHost || kind_ == hipMemcpyDefault) && IsHtoHMemcpy(dst_, src_)) {
      isH2H = true;
    }
    if (!isH2H) {
      if (commands_.empty()) return;
      // commands_ should have just 1 item
      assert(commands_.size() == 1 && "Invalid command size in GraphMemcpyNode1D");
    }
    if (isEnabled_) {
      //HtoH
      if (isH2H) {
        ihipHtoHMemcpy(dst_, src_, count_, *hip::getStream(stream));
        return;
      }
      amd::Command* command = commands_[0];
      amd::HostQueue* cmdQueue = command->queue();
      hip::Stream* hip_stream = hip::getStream(stream);

      if (cmdQueue == hip_stream) {
        command->enqueue();
        command->release();
        return;
      }

      amd::Command::EventWaitList waitList;
      amd::Command* depdentMarker = nullptr;
      amd::Command* cmd = hip_stream->getLastQueuedCommand(true);
      if (cmd != nullptr) {
        waitList.push_back(cmd);
        amd::Command* depdentMarker = new amd::Marker(*cmdQueue, true, waitList);
        if (depdentMarker != nullptr) {
          depdentMarker->enqueue();  // Make sure command synced with last command of queue
          depdentMarker->release();
        }
        cmd->release();
      }
      command->enqueue();
      command->release();

      cmd = cmdQueue->getLastQueuedCommand(true);  // should be command
      if (cmd != nullptr) {
        waitList.clear();
        waitList.push_back(cmd);
        amd::Command* depdentMarker = new amd::Marker(*hip_stream, true, waitList);
        if (depdentMarker != nullptr) {
          depdentMarker->enqueue();  // Make sure future commands of queue synced with command
          depdentMarker->release();
        }
        cmd->release();
      }
    } else {
      amd::Command::EventWaitList waitList;
      hip::Stream* hip_stream = hip::getStream(stream);
      amd::Command* command = new amd::Marker(*hip_stream, !kMarkerDisableFlush, waitList);
      command->enqueue();
      command->release();
    }
  }

  hipMemcpyKind GetMemcpyKind() const override {
    return kind_;
  }

  hipError_t SetParams(void* dst, const void* src, size_t count, hipMemcpyKind kind) {
    hipError_t status = ValidateParams(dst, src, count, kind);
    if (status != hipSuccess) {
      return status;
    }
    dst_ = dst;
    src_ = src;
    count_ = count;
    kind_ = kind;
    return hipSuccess;
  }

  virtual hipError_t SetParams(GraphNode* node) override {
    const GraphMemcpyNode1D* memcpy1DNode = static_cast<GraphMemcpyNode1D const*>(node);
    return SetParams(memcpy1DNode->dst_, memcpy1DNode->src_, memcpy1DNode->count_,
                     memcpy1DNode->kind_);
  }
  static hipError_t ValidateParams(void* dst, const void* src, size_t count, hipMemcpyKind kind);
  virtual std::string GetLabel(hipGraphDebugDotFlags flag) override {
    size_t sOffsetOrig = 0;
    amd::Memory* origSrcMemory = getMemoryObject(src_, sOffsetOrig);
    size_t dOffsetOrig = 0;
    amd::Memory* origDstMemory = getMemoryObject(dst_, dOffsetOrig);

    size_t sOffset = 0;
    amd::Memory* srcMemory = getMemoryObject(src_, sOffset);
    size_t dOffset = 0;
    amd::Memory* dstMemory = getMemoryObject(dst_, dOffset);
    std::string memcpyDirection;
    if ((srcMemory == nullptr) && (dstMemory != nullptr)) {  // host to device
      memcpyDirection = "HtoD";
    } else if ((srcMemory != nullptr) && (dstMemory == nullptr)) {  // device to host
      memcpyDirection = "DtoH";
    } else if ((srcMemory != nullptr) && (dstMemory != nullptr)) {
      memcpyDirection = "DtoD";
    } else {
      if (kind_ == hipMemcpyHostToDevice) {
        memcpyDirection = "HtoD";
      } else if (kind_ == hipMemcpyDeviceToHost) {
        memcpyDirection = "DtoH";
      }
    }
    std::string label;
    if (flag == hipGraphDebugDotFlagsMemcpyNodeParams || flag == hipGraphDebugDotFlagsVerbose) {
      char buffer[4096];
      sprintf(
          buffer,
          "{\n%s\n| {{ID | node handle} | {%u | %p}}\n| {kind | %s}\n| {{srcPtr | dstPtr} | "
          "{pitch "
          "| ptr | xsize | ysize | pitch | ptr | xsize | size} | {%zu | %p | %zu | %zu | %zu | %p "
          "| %zu "
          "| %zu}}\n| {{srcPos | {{x | %zu} | {y | %zu} | {z | %zu}}} | {dstPos | {{x | %zu} | {y "
          "| "
          "%zu} | {z | %zu}}} | {Extent | {{Width | %zu} | {Height | %zu} | {Depth | %zu}}}}\n}",
          label_.c_str(), GetID(), this, memcpyDirection.c_str(), (size_t)0, src_, (size_t)0,
          (size_t)0, (size_t)0, dst_, (size_t)0, (size_t)0, (size_t)0, (size_t)0, (size_t)0,
          (size_t)0, (size_t)0, (size_t)0, count_, (size_t)1, (size_t)1);
      label = buffer;
    } else {
      label = std::to_string(GetID()) + "\n" + label_ + "\n(" + memcpyDirection + "," +
          std::to_string(count_) + ")";
    }
    return label;
  }
  std::string GetShape(hipGraphDebugDotFlags flag) override {
    if (flag == hipGraphDebugDotFlagsMemcpyNodeParams || flag == hipGraphDebugDotFlagsVerbose) {
      return "record";
    } else {
      return shape_;
    }
  }
};

class GraphMemcpyNodeFromSymbol : public GraphMemcpyNode1D {
  const void* symbol_;
  size_t offset_;

 public:
  GraphMemcpyNodeFromSymbol(void* dst, const void* symbol, size_t count, size_t offset,
                               hipMemcpyKind kind)
      : GraphMemcpyNode1D(dst, nullptr, count, kind, hipGraphNodeTypeMemcpy),
        symbol_(symbol),
        offset_(offset) {}

  ~GraphMemcpyNodeFromSymbol() {}

  GraphNode* clone() const override {
    return new GraphMemcpyNodeFromSymbol(
        static_cast<GraphMemcpyNodeFromSymbol const&>(*this));
  }

  virtual hipError_t CreateCommand(hip::Stream* stream) override {
    hipError_t status = GraphNode::CreateCommand(stream);
    if (status != hipSuccess) {
      return status;
    }
    commands_.reserve(1);
    amd::Command* command = nullptr;
    size_t sym_size = 0;
    hipDeviceptr_t device_ptr = nullptr;

    status = ihipMemcpySymbol_validate(symbol_, count_, offset_, sym_size, device_ptr);
    if (status != hipSuccess) {
      return status;
    }
    status = ihipMemcpyCommand(command, dst_, device_ptr, count_, kind_, *stream);
    if (status != hipSuccess) {
      return status;
    }
    commands_.emplace_back(command);
    return status;
  }

  hipError_t SetParams(void* dst, const void* symbol, size_t count, size_t offset,
                       hipMemcpyKind kind, bool isExec = false) {
    if (isExec) {
      size_t discardOffset = 0;
      amd::Memory *memObj = getMemoryObject(dst, discardOffset);
      if (memObj != nullptr) {
        amd::Memory *memObjOri = getMemoryObject(dst_, discardOffset);
        if (memObjOri != nullptr) {
          if (memObjOri->getUserData().deviceId != memObj->getUserData().deviceId) {
            return hipErrorInvalidValue;
          }
        }
      }
    }
    size_t sym_size = 0;
    hipDeviceptr_t device_ptr = nullptr;
    // check to see if dst is also a symbol (hip negative test case)
    hipError_t status = ihipMemcpySymbol_validate(dst, count, offset, sym_size, device_ptr);
    if (status == hipSuccess) {
      return hipErrorInvalidValue;
    }
    status = ihipMemcpySymbol_validate(symbol, count, offset, sym_size, device_ptr);
    if (status != hipSuccess) {
      return status;
    }

    size_t dOffset = 0;
    amd::Memory* dstMemory = getMemoryObject(dst, dOffset);
    if (dstMemory == nullptr && kind != hipMemcpyDeviceToHost && kind != hipMemcpyDefault) {
      return hipErrorInvalidMemcpyDirection;
    } else if (dstMemory != nullptr && dstMemory->getMemFlags() == 0 &&
               kind != hipMemcpyDeviceToDevice && kind != hipMemcpyDeviceToDeviceNoCU
               && kind != hipMemcpyDefault) {
      return hipErrorInvalidMemcpyDirection;
    } else if (kind == hipMemcpyHostToHost || kind == hipMemcpyHostToDevice) {
      return hipErrorInvalidMemcpyDirection;
    }

    dst_ = dst;
    symbol_ = symbol;
    count_ = count;
    offset_ = offset;
    kind_ = kind;
    return hipSuccess;
  }

  virtual hipError_t SetParams(GraphNode* node) override {
    const GraphMemcpyNodeFromSymbol* memcpyNode =
        static_cast<GraphMemcpyNodeFromSymbol const*>(node);
    return SetParams(memcpyNode->dst_, memcpyNode->symbol_, memcpyNode->count_, memcpyNode->offset_,
                     memcpyNode->kind_);
  }
};
class GraphMemcpyNodeToSymbol : public GraphMemcpyNode1D {
  const void* symbol_;
  size_t offset_;

 public:
  GraphMemcpyNodeToSymbol(const void* symbol, const void* src, size_t count, size_t offset,
                             hipMemcpyKind kind)
      : GraphMemcpyNode1D(nullptr, src, count, kind, hipGraphNodeTypeMemcpy),
        symbol_(symbol),
        offset_(offset) {}

  ~GraphMemcpyNodeToSymbol() {}

  GraphNode* clone() const override {
    return new GraphMemcpyNodeToSymbol(static_cast<GraphMemcpyNodeToSymbol const&>(*this));
  }

  virtual hipError_t CreateCommand(hip::Stream* stream) override {
    hipError_t status = GraphNode::CreateCommand(stream);
    if (status != hipSuccess) {
      return status;
    }
    commands_.reserve(1);
    amd::Command* command = nullptr;
    size_t sym_size = 0;
    hipDeviceptr_t device_ptr = nullptr;

    status = ihipMemcpySymbol_validate(symbol_, count_, offset_, sym_size, device_ptr);
    if (status != hipSuccess) {
      return status;
    }
    status = ihipMemcpyCommand(command, device_ptr, src_, count_, kind_, *stream);
    if (status != hipSuccess) {
      return status;
    }
    commands_.emplace_back(command);
    return status;
  }

  hipError_t SetParams(const void* symbol, const void* src, size_t count, size_t offset,
                       hipMemcpyKind kind, bool isExec = false) {
    if (isExec) {
      size_t discardOffset = 0;
      amd::Memory *memObj = getMemoryObject(src, discardOffset);
      if (memObj != nullptr) {
        amd::Memory *memObjOri = getMemoryObject(src_, discardOffset);
        if (memObjOri != nullptr) {
          if (memObjOri->getUserData().deviceId != memObj->getUserData().deviceId) {
            return hipErrorInvalidValue;
          }
        }
      }
    }
    size_t sym_size = 0;
    hipDeviceptr_t device_ptr = nullptr;
    // check to see if src is also a symbol (hip negative test case)
    hipError_t status = ihipMemcpySymbol_validate(src, count, offset, sym_size, device_ptr);
    if (status == hipSuccess) {
      return hipErrorInvalidValue;
    }
    status = ihipMemcpySymbol_validate(symbol, count, offset, sym_size, device_ptr);
    if (status != hipSuccess) {
      return status;
    }
    size_t dOffset = 0;
    amd::Memory* srcMemory = getMemoryObject(src, dOffset);
    cl_mem_flags srcFlag = 0;
    if (srcMemory != nullptr) {
      srcFlag = srcMemory->getMemFlags();
      if (!IS_LINUX) {
        srcFlag &= ~ROCCLR_MEM_INTERPROCESS;
      }
    }
    if (srcMemory == nullptr && kind != hipMemcpyHostToDevice && kind != hipMemcpyDefault) {
      return hipErrorInvalidValue;
    } else if (srcMemory != nullptr && srcFlag == 0 &&
               kind != hipMemcpyDeviceToDevice && kind != hipMemcpyDeviceToDeviceNoCU
               && kind != hipMemcpyDefault) {
      return hipErrorInvalidValue;
    } else if (kind == hipMemcpyHostToHost || kind == hipMemcpyDeviceToHost) {
      return hipErrorInvalidValue;
    }
    symbol_ = symbol;
    src_ = src;
    count_ = count;
    offset_ = offset;
    kind_ = kind;
    return hipSuccess;
  }

  virtual hipError_t SetParams(GraphNode* node) override {
    const GraphMemcpyNodeToSymbol* memcpyNode =
        static_cast<GraphMemcpyNodeToSymbol const*>(node);
    return SetParams(memcpyNode->src_, memcpyNode->symbol_, memcpyNode->count_, memcpyNode->offset_,
                     memcpyNode->kind_);
  }
};
class GraphMemsetNode : public GraphNode {
  hipMemsetParams memsetParams_;
  size_t depth_ = 1;
 public:
  GraphMemsetNode(const hipMemsetParams* pMemsetParams, size_t depth = 1)
      : GraphNode(hipGraphNodeTypeMemset, "solid", "invtrapezium", "MEMSET") {
    memsetParams_ = *pMemsetParams;
    depth_ = depth;
    size_t sizeBytes = 0;
    if (memsetParams_.height == 1) {
      sizeBytes = memsetParams_.width * memsetParams_.elementSize;
    } else {
      sizeBytes = memsetParams_.width * memsetParams_.height * depth_ * memsetParams_.elementSize;
    }
  }

  ~GraphMemsetNode() { }
  // Copy constructor
  GraphMemsetNode(const GraphMemsetNode& memsetNode) : GraphNode(memsetNode) {
    memsetParams_ = memsetNode.memsetParams_;
    depth_ = memsetNode.depth_;
  }

  GraphNode* clone() const override {
    return new GraphMemsetNode(static_cast<GraphMemsetNode const&>(*this));
  }

  virtual std::string GetLabel(hipGraphDebugDotFlags flag) override {
    std::string label;
    if (flag == hipGraphDebugDotFlagsMemsetNodeParams || flag == hipGraphDebugDotFlagsVerbose) {
      char buffer[4096];
      sprintf(buffer,
              "{\n%s\n| {{ID | node handle | dptr | pitch | value | elementSize | width | "
              "height | depth} | {%u | %p | %p | %zu | %u | %u | %zu | %zu | %zu}}}",
              label_.c_str(), GetID(), this, memsetParams_.dst, memsetParams_.pitch,
              memsetParams_.value, memsetParams_.elementSize, memsetParams_.width,
              memsetParams_.height, depth_);
      label = buffer;
    } else {
      size_t sizeBytes;
      if (memsetParams_.height == 1) {
        sizeBytes = memsetParams_.width * memsetParams_.elementSize;
      } else {
        sizeBytes = memsetParams_.width * memsetParams_.height * depth_ * memsetParams_.elementSize;
      }
      label = std::to_string(GetID()) + "\n" + label_ + "\n(" +
          std::to_string(memsetParams_.value) + "," + std::to_string(sizeBytes) + ")";
    }
    return label;
  }

  std::string GetShape(hipGraphDebugDotFlags flag) override {
    if (flag == hipGraphDebugDotFlagsMemsetNodeParams || flag == hipGraphDebugDotFlagsVerbose) {
      return "record";
    } else {
      return shape_;
    }
  }

  hipError_t CreateCommand(hip::Stream* stream) override {
    hipError_t status = GraphNode::CreateCommand(stream);
    if (status != hipSuccess) {
      return status;
    }
    if (memsetParams_.height == 1) {
      size_t sizeBytes = memsetParams_.width * memsetParams_.elementSize;
      hipError_t status = ihipMemsetCommand(commands_, memsetParams_.dst, memsetParams_.value,
                                            memsetParams_.elementSize, sizeBytes, stream);
    } else {
      hipError_t status = ihipMemset3DCommand(
          commands_,
          {memsetParams_.dst, memsetParams_.pitch, memsetParams_.width * memsetParams_.elementSize,
           memsetParams_.height},
          memsetParams_.value,
          {memsetParams_.width * memsetParams_.elementSize, memsetParams_.height, depth_}, stream,
          memsetParams_.elementSize);
    }
    return status;
  }

  void GetParams(hipMemsetParams* params) {
    std::memcpy(params, &memsetParams_, sizeof(hipMemsetParams));
  }

  void GetParams(HIP_MEMSET_NODE_PARAMS* params) {
    params->dst = memsetParams_.dst;
    params->elementSize = memsetParams_.elementSize;
    params->height = memsetParams_.height;
    params->pitch = memsetParams_.pitch;
    params->value = memsetParams_.value;
    params->width = memsetParams_.width;
  }

  hipError_t SetParamsInternal(const hipMemsetParams* params, bool isExec, size_t depth = 1) {
    hipError_t hip_error = hipSuccess;
    hip_error = ihipGraphMemsetParams_validate(params);
    if (hip_error != hipSuccess) {
      return hip_error;
    }
    if (depth == 0) {
      return hipErrorInvalidValue;
    }
    if (isExec) {
      size_t discardOffset = 0;
      amd::Memory *memObj = getMemoryObject(params->dst, discardOffset);
      if (memObj != nullptr) {
        amd::Memory *memObjOri = getMemoryObject(memsetParams_.dst, discardOffset);
        if (memObjOri != nullptr) {
          if (memObjOri->getUserData().deviceId != memObj->getUserData().deviceId) {
            return hipErrorInvalidValue;
          }
        }
      }
    }
    size_t sizeBytes;
    if (params->height == 1) {
      // 1D - for hipGraphMemsetNodeSetParams & hipGraphExecMemsetNodeSetParams, They return
      // invalid value if new width is more than actual allocation.
      size_t discardOffset = 0;
      amd::Memory *memObj = getMemoryObject(params->dst, discardOffset);
      if (memObj != nullptr) {
        if (params->width * params->elementSize > memObj->getSize()) {
          return hipErrorInvalidValue;
        }
       }
      sizeBytes = params->width * params->elementSize;
      hip_error = ihipMemset_validate(params->dst, params->value, params->elementSize, sizeBytes);
    } else {
      if (isExec) {
        // 2D - hipGraphExecMemsetNodeSetParams returns invalid value if new width or new height is
        // not same as what memset node is added with.
        if (memsetParams_.width * memsetParams_.elementSize != params->width * params->elementSize
         || memsetParams_.height != params->height || depth != depth_) {
          return hipErrorInvalidValue;
        }
      } else {
        // 2D - hipGraphMemsetNodeSetParams returns invalid value if new width or new height is
        // greter than actual allocation.
        size_t discardOffset = 0;
        amd::Memory *memObj = getMemoryObject(params->dst, discardOffset);
        if (memObj != nullptr) {
          if (params->width * params->elementSize > memObj->getUserData().width_
           || params->height > memObj->getUserData().height_
           || depth > memObj->getUserData().depth_) {
            return hipErrorInvalidValue;
           }
        }
       }
      sizeBytes = params->width * params->elementSize * params->height * depth;
      hip_error = ihipMemset3D_validate(
          {params->dst, params->pitch, params->width * params->elementSize, params->height},
          params->value, {params->width * params->elementSize, params->height, depth}, sizeBytes);
    }
    if (hip_error != hipSuccess) {
      return hip_error;
    }
    std::memcpy(&memsetParams_, params, sizeof(hipMemsetParams));
    depth_ = depth;
    return hipSuccess;
  }

  hipError_t SetParams(const hipMemsetParams* params, bool isExec = false, size_t depth = 1) {
    return SetParamsInternal(params, isExec, depth);
  }

  hipError_t SetParams(const HIP_MEMSET_NODE_PARAMS* params, bool isExec = false, size_t depth = 1) {
    hipMemsetParams pmemsetParams;
    pmemsetParams.dst = params->dst;
    pmemsetParams.elementSize = params->elementSize;
    pmemsetParams.height = params->height;
    pmemsetParams.pitch = params->pitch;
    pmemsetParams.value = params->value;
    pmemsetParams.width = params->width;
    return SetParamsInternal(&pmemsetParams, isExec, depth);
  }
  hipError_t SetParams(GraphNode* node) override {
    const GraphMemsetNode* memsetNode = static_cast<GraphMemsetNode const*>(node);
    return SetParams(&memsetNode->memsetParams_, false, memsetNode->depth_);
  }
};

class GraphEventRecordNode : public GraphNode {
  hipEvent_t event_;

 public:
  GraphEventRecordNode(hipEvent_t event)
      : GraphNode(hipGraphNodeTypeEventRecord, "solid", "rectangle", "EVENT_RECORD"),
        event_(event) {}
  ~GraphEventRecordNode() {}

  GraphNode* clone() const override {
    return new GraphEventRecordNode(static_cast<GraphEventRecordNode const&>(*this));
  }

  hipError_t CreateCommand(hip::Stream* stream) override {
    hipError_t status = GraphNode::CreateCommand(stream);
    if (status != hipSuccess) {
      return status;
    }
    hip::Event* e = reinterpret_cast<hip::Event*>(event_);
    commands_.reserve(1);
    amd::Command* command = nullptr;
    status = e->recordCommand(command, stream);
    commands_.emplace_back(command);
    return status;
  }

  void EnqueueCommands(hipStream_t stream) override {
    if (!commands_.empty()) {
      hip::Event* e = reinterpret_cast<hip::Event*>(event_);
      // command release during enqueueRecordCommand
      hipError_t status = e->enqueueRecordCommand(stream, commands_[0], true);
      if (status != hipSuccess) {
        ClPrint(amd::LOG_ERROR, amd::LOG_CODE,
                "[hipGraph] Enqueue event record command failed for node %p - status %d", this,
                status);
      }
    }
  }

  void GetParams(hipEvent_t* event) const { *event = event_; }

  hipError_t SetParams(hipEvent_t event) {
    event_ = event;
    return hipSuccess;
  }

  hipError_t SetParams(GraphNode* node) override {
    const GraphEventRecordNode* eventRecordNode =
        static_cast<GraphEventRecordNode const*>(node);
    return SetParams(eventRecordNode->event_);
  }
};

class GraphEventWaitNode : public GraphNode {
  hipEvent_t event_;

 public:
  GraphEventWaitNode(hipEvent_t event)
      : GraphNode(hipGraphNodeTypeWaitEvent, "solid", "rectangle", "EVENT_WAIT"),
        event_(event) {}
  ~GraphEventWaitNode() {}

  GraphNode* clone() const override {
    return new GraphEventWaitNode(static_cast<GraphEventWaitNode const&>(*this));
  }

  hipError_t CreateCommand(hip::Stream* stream) override {
    hipError_t status = GraphNode::CreateCommand(stream);
    if (status != hipSuccess) {
      return status;
    }
    hip::Event* e = reinterpret_cast<hip::Event*>(event_);
    commands_.reserve(1);
    amd::Command* command;
    status = e->streamWaitCommand(command, stream);
    commands_.emplace_back(command);
    return status;
  }

  void EnqueueCommands(hipStream_t stream) override {
    if (!commands_.empty()) {
      hip::Event* e = reinterpret_cast<hip::Event*>(event_);
      hipError_t status = e->enqueueStreamWaitCommand(stream, commands_[0]);
      if (status != hipSuccess) {
        ClPrint(amd::LOG_ERROR, amd::LOG_CODE,
                "[hipGraph] Enqueue stream wait command failed for node %p - status %d", this,
                status);
      }
      commands_[0]->release();
    }
  }

  void GetParams(hipEvent_t* event) const { *event = event_; }

  hipError_t SetParams(hipEvent_t event) {
    event_ = event;
    return hipSuccess;
  }

  hipError_t SetParams(GraphNode* node) override {
    const GraphEventWaitNode* eventWaitNode = static_cast<GraphEventWaitNode const*>(node);
    return SetParams(eventWaitNode->event_);
  }
};

class GraphHostNode : public GraphNode {
  hipHostNodeParams NodeParams_;

 public:
  GraphHostNode(const hipHostNodeParams* NodeParams)
      : GraphNode(hipGraphNodeTypeHost, "solid", "rectangle", "HOST") {
    NodeParams_ = *NodeParams;
  }
  ~GraphHostNode() { }

  GraphHostNode(const GraphHostNode& hostNode) : GraphNode(hostNode) {
    NodeParams_ = hostNode.NodeParams_;
  }

  GraphNode* clone() const override {
    return new GraphHostNode(static_cast<GraphHostNode const&>(*this));
  }

  hipError_t CreateCommand(hip::Stream* stream) override {
    hipError_t status = GraphNode::CreateCommand(stream);
    if (status != hipSuccess) {
      return status;
    }
    amd::Command::EventWaitList waitList;
    commands_.reserve(1);
    amd::Command* command = new amd::Marker(*stream, !kMarkerDisableFlush, waitList);
    commands_.emplace_back(command);
    return hipSuccess;
  }

  static void Callback(cl_event event, cl_int command_exec_status, void* user_data) {
    hipHostNodeParams* NodeParams = reinterpret_cast<hipHostNodeParams*>(user_data);
    NodeParams->fn(NodeParams->userData);
  }

  void EnqueueCommands(hipStream_t stream) override {
    if (!commands_.empty()) {
      if (!commands_[0]->setCallback(CL_COMPLETE, GraphHostNode::Callback, &NodeParams_)) {
        ClPrint(amd::LOG_ERROR, amd::LOG_CODE, "[hipGraph] Failed during setCallback");
      }
      commands_[0]->enqueue();
      // Add the new barrier to stall the stream, until the callback is done
      amd::Command::EventWaitList eventWaitList;
      eventWaitList.push_back(commands_[0]);
      amd::Command* block_command =
          new amd::Marker(*commands_[0]->queue(), !kMarkerDisableFlush, eventWaitList);
      if (block_command == nullptr) {
        ClPrint(amd::LOG_ERROR, amd::LOG_CODE, "[hipGraph] Failed during block command creation");
      }
      block_command->enqueue();
      block_command->release();
      commands_[0]->release();
    }
  }

  void GetParams(hipHostNodeParams* params) {
    std::memcpy(params, &NodeParams_, sizeof(hipHostNodeParams));
  }
  hipError_t SetParams(const hipHostNodeParams* params) {
    std::memcpy(&NodeParams_, params, sizeof(hipHostNodeParams));
    return hipSuccess;
  }

  hipError_t SetParams(GraphNode* node) override {
    const GraphHostNode* hostNode = static_cast<GraphHostNode const*>(node);
    return SetParams(&hostNode->NodeParams_);
  }
};

class GraphEmptyNode : public GraphNode {
 public:
  GraphEmptyNode() : GraphNode(hipGraphNodeTypeEmpty, "solid", "rectangle", "EMPTY") {}
  ~GraphEmptyNode() {}

  GraphNode* clone() const override {
    return new GraphEmptyNode(static_cast<GraphEmptyNode const&>(*this));
  }

  hipError_t CreateCommand(hip::Stream* stream) override {
    hipError_t status = GraphNode::CreateCommand(stream);
    if (status != hipSuccess) {
      return status;
    }
    amd::Command::EventWaitList waitList;
    commands_.reserve(1);
    amd::Command* command = new amd::Marker(*stream, !kMarkerDisableFlush, waitList);
    commands_.emplace_back(command);
    return hipSuccess;
  }
};

// ================================================================================================
class GraphMemAllocNode final : public GraphNode {
  hipMemAllocNodeParams node_params_;  // Node parameters for memory allocation
  amd::Memory* va_ = nullptr;         // Memory object, which holds a virtual address

  // Derive the new class for VirtualMapCommand,
  // so runtime can allocate memory during the execution of command
  class VirtualMemAllocNode : public amd::VirtualMapCommand {
   public:
    VirtualMemAllocNode(amd::HostQueue& queue, const amd::Event::EventWaitList& eventWaitList,
                        amd::Memory* va, size_t size, amd::Memory* memory, Graph* graph)
        : VirtualMapCommand(queue, eventWaitList, va->getSvmPtr(), size, memory),
          va_(va), graph_(graph) {}

    virtual void submit(device::VirtualDevice& device) final {
      // Remove VA reference from the global mapping. Runtime has to keep a dummy reference for
      // validation logic during the capture or creation of the nodes
      if (amd::MemObjMap::FindMemObj(va_->getSvmPtr())) {
        amd::MemObjMap::RemoveMemObj(va_->getSvmPtr());
      }
      // Allocate real memory for mapping
      const auto& dev_info = queue()->device().info();
      auto aligned_size = amd::alignUp(size_, dev_info.virtualMemAllocGranularity_);
      auto dptr = graph_->AllocateMemory(aligned_size, static_cast<hip::Stream*>(queue()), nullptr);
      if (dptr == nullptr) {
        setStatus(CL_INVALID_OPERATION);
        return;
      }
      size_t offset = 0;
      // Get memory object associated with the real allocation
      memory_ = getMemoryObject(dptr, offset);
      // Retain memory object because command release will release it
      memory_->retain();
      size_ = aligned_size;
      // Execute the original mapping command
      VirtualMapCommand::submit(device);
      queue()->device().SetMemAccess(va_->getSvmPtr(), aligned_size, amd::Device::VmmAccess::kReadWrite);
      va_->retain();
      ClPrint(amd::LOG_INFO, amd::LOG_MEM_POOL, "Graph MemAlloc execute [%p-%p], %p",
          va_->getSvmPtr(), reinterpret_cast<char*>(va_->getSvmPtr()) + aligned_size, memory());
    }

   private:
    amd::Memory* va_;   // Memory object with the new virtual address for mapping
    Graph* graph_;  // Graph which allocates/maps memory
  };

 public:
  GraphMemAllocNode(const hipMemAllocNodeParams* node_params)
      : GraphNode(hipGraphNodeTypeMemAlloc, "solid", "rectangle", "MEM_ALLOC") {
    node_params_ = *node_params;
  }

  GraphMemAllocNode(const GraphMemAllocNode& rhs)
      : GraphNode(rhs) {
    node_params_ = rhs.node_params_;
    if (HIP_MEM_POOL_USE_VM) {
      assert(rhs.va_ != nullptr && "Graph MemAlloc runtime can't clone an invalid node!");
      va_ = rhs.va_;
      va_->retain();
    }
  }

  virtual ~GraphMemAllocNode() final {
    if (va_ != nullptr) {
      va_->release();
    }
  }

  virtual GraphNode* clone() const final {
    return new GraphMemAllocNode(static_cast<GraphMemAllocNode const&>(*this));
  }

  virtual hipError_t CreateCommand(hip::Stream* stream) final {
    auto error = GraphNode::CreateCommand(stream);
    if (!HIP_MEM_POOL_USE_VM) {
      auto ptr = Execute(stream_);
    } else {
      auto graph = GetParentGraph();
      if (graph != nullptr) {
        assert(va_ != nullptr && "Runtime can't create a command for an invalid node!");
        stream->GetDevice()->GetGraphMemoryPool()->SetGraphInUse();
        // Create command for memory mapping
        auto cmd = new VirtualMemAllocNode(*stream, amd::Event::EventWaitList{},
            va_, node_params_.bytesize, nullptr, graph);
        commands_.push_back(cmd);
        size_t offset = 0;
        // Check if memory was already added after first reserve
        if (getMemoryObject(node_params_.dptr, offset) == nullptr) {
          // Map VA in the accessible space because the graph execution still has
          // pointers validation and must find a valid object
          // @note: Memory can be released outside of the graph and
          // runtime can't keep a valid mapping since it doesn't know if the graph will
          // be executed again
          amd::MemObjMap::AddMemObj(node_params_.dptr, va_);
        }
        ClPrint(amd::LOG_INFO, amd::LOG_MEM_POOL, "Graph MemAlloc create: %p",
            node_params_.dptr);
      }
    }
    return error;
  }

  void* ReserveAddress() {
    auto graph = GetParentGraph();
    if (graph != nullptr) {
      node_params_.dptr = graph->ReserveAddress(node_params_.bytesize);
      if (node_params_.dptr != nullptr) {
        // Find VA and map in the accessible space so capture can find a valid object
        va_ = amd::MemObjMap::FindVirtualMemObj(node_params_.dptr);
        amd::MemObjMap::AddMemObj(node_params_.dptr, va_);
      }
      ClPrint(amd::LOG_INFO, amd::LOG_MEM_POOL, "Graph MemAlloc reserve VA: %p",
          node_params_.dptr);
    }
    return node_params_.dptr;
  }

  void* Execute(hip::Stream* stream = nullptr) {
    auto graph = GetParentGraph();
    if (graph != nullptr) {
      // The node creation requires to return a valid address, however FreeNode can't
      // free memory on creation because it doesn't have any execution point yet. Thus
      // the code below makes sure memory won't be recreated on the first execution of the graph
      if ((node_params_.dptr == nullptr) || !graph->ProbeMemory(node_params_.dptr)) {
        auto dptr = graph->AllocateMemory(node_params_.bytesize, stream, node_params_.dptr);
        if ((node_params_.dptr != nullptr) && (node_params_.dptr != dptr)) {
          LogPrintfError("Ptr mismatch in graph mem alloc %p != %p", node_params_.dptr, dptr);
        }
        node_params_.dptr = dptr;
      }
    }
    return node_params_.dptr;
  }

  bool IsActiveMem() {
    auto graph = GetParentGraph();
    return graph->ProbeMemory(node_params_.dptr);
  }

  void GetParams(hipMemAllocNodeParams* params) const {
    std::memcpy(params, &node_params_, sizeof(hipMemAllocNodeParams));
  }
};

// ================================================================================================
class GraphMemFreeNode : public GraphNode {
  void* device_ptr_;    // Device pointer of the freed memory

  // Derive the new class for VirtualMap command, since runtime has to free
  // real allocation after unmap is complete
  class VirtualMemFreeNode : public amd::VirtualMapCommand {
   public:
    VirtualMemFreeNode(Graph* graph, int device_id, amd::HostQueue& queue,
        const amd::Event::EventWaitList& eventWaitList, void* ptr, size_t size,
        amd::Memory* memory) : VirtualMapCommand(queue, eventWaitList, ptr, size, memory)
        , graph_(graph), device_id_(device_id) {}

    virtual void submit(device::VirtualDevice& device) final {
      // Find memory object before unmap logic
      auto vaddr_mem_obj = amd::MemObjMap::FindMemObj(ptr());
      amd::Memory* phys_mem_obj = vaddr_mem_obj->getUserData().phys_mem_obj;
      assert(phys_mem_obj != nullptr);
      VirtualMapCommand::submit(device);
      if (!AMD_DIRECT_DISPATCH) {
        // Update the current device, since hip event, used in mem pools, requires device
        hip::setCurrentDevice(device_id_);
      }
      // Free virtual address
      vaddr_mem_obj->release();
      // Release the allocation back to graph's pool
      graph_->FreeMemory(phys_mem_obj->getSvmPtr(), static_cast<hip::Stream*>(queue()));
      amd::MemObjMap::AddMemObj(ptr(), vaddr_mem_obj);
      ClPrint(amd::LOG_INFO, amd::LOG_MEM_POOL, "Graph MemFree execute: %p, %p",
          ptr(), vaddr_mem_obj);
    }

   private:
    Graph* graph_;  // Graph, which has the execution of this command
    int device_id_;     // Device ID where this command is executed
  };

 public:
  GraphMemFreeNode(void* dptr)
    : GraphNode(hipGraphNodeTypeMemFree, "solid", "rectangle", "MEM_FREE")
    , device_ptr_(dptr) {}
  GraphMemFreeNode(const GraphMemFreeNode& rhs) : GraphNode(rhs) {
    device_ptr_ = rhs.device_ptr_;
  }

  virtual GraphNode* clone() const final {
    return new GraphMemFreeNode(static_cast<GraphMemFreeNode const&>(*this));
  }

  virtual hipError_t CreateCommand(hip::Stream* stream) final {
    auto error = GraphNode::CreateCommand(stream);
    if (!HIP_MEM_POOL_USE_VM) {
      Execute(stream_);
    } else {
      auto graph = GetParentGraph();
      if (graph != nullptr) {
        const auto& dev_info = stream->device().info();
        auto va = amd::MemObjMap::FindVirtualMemObj(device_ptr_);
        // Unmap virtual address from memory
        amd::Command* cmd = new VirtualMemFreeNode(graph, stream->DeviceId(), *stream,
            amd::Command::EventWaitList{}, device_ptr_,
            amd::alignUp(va->getSize(), dev_info.virtualMemAllocGranularity_), nullptr);
        commands_.push_back(cmd);
        ClPrint(amd::LOG_INFO, amd::LOG_MEM_POOL, "Graph FreeMem create: %p", device_ptr_);
      }
    }
    return error;
  }

  void Execute(hip::Stream* stream) {
    auto graph = GetParentGraph();
    if (graph != nullptr) {
      graph->FreeMemory(device_ptr_, stream);
    }
  }

  void GetParams(void** params) const {
    *params = device_ptr_;
  }
};

class GraphDrvMemcpyNode : public GraphNode {
  HIP_MEMCPY3D copyParams_;

 public:
  GraphDrvMemcpyNode(const HIP_MEMCPY3D* pCopyParams)
      : GraphNode(hipGraphNodeTypeMemcpy, "solid", "trapezium", "MEMCPY") {
    copyParams_ = *pCopyParams;
  }
  ~GraphDrvMemcpyNode() {}

  GraphDrvMemcpyNode(const GraphDrvMemcpyNode& rhs) : GraphNode(rhs) {
    copyParams_ = rhs.copyParams_;
  }

  GraphNode* clone() const override {
    return new GraphDrvMemcpyNode(static_cast<GraphDrvMemcpyNode const&>(*this));
  }

  hipError_t CreateCommand(hip::Stream* stream) override {
    if(copyParams_.srcMemoryType == hipMemoryTypeHost &&
       copyParams_.dstMemoryType == hipMemoryTypeHost &&
       IsHtoHMemcpy(copyParams_.dstHost, copyParams_.srcHost)) {
      return hipSuccess;
    }
    hipError_t status = GraphNode::CreateCommand(stream);
    if (status != hipSuccess) {
      return status;
    }
    commands_.reserve(1);
    amd::Command* command;
    status = ihipGetMemcpyParam3DCommand(command, &copyParams_, stream);
    commands_.emplace_back(command);
    return status;
  }

  void EnqueueCommands(hipStream_t stream) override {
    bool isHtoH = false;
    if(copyParams_.srcMemoryType == hipMemoryTypeHost &&
       copyParams_.dstMemoryType == hipMemoryTypeHost &&
       IsHtoHMemcpy(copyParams_.dstHost, copyParams_.srcHost)) {
      isHtoH = true;
    }
    if (isEnabled_ && isHtoH) {
      ihipHtoHMemcpy(copyParams_.dstHost, copyParams_.srcHost,
                     copyParams_.WidthInBytes * copyParams_.Height *
                     copyParams_.Depth, *hip::getStream(stream));
      return;
    }
    GraphNode::EnqueueCommands(stream);
  }

  void GetParams(HIP_MEMCPY3D* params) {
    std::memcpy(params, &copyParams_, sizeof(HIP_MEMCPY3D));
  }
  hipError_t SetParams(const HIP_MEMCPY3D* params) {
    hipError_t status = ValidateParams(params);
    if (status != hipSuccess) {
      return status;
    }
    std::memcpy(&copyParams_, params, sizeof(HIP_MEMCPY3D));
    return hipSuccess;
  }
  hipError_t SetParams(GraphNode* node) override {
    const GraphDrvMemcpyNode* memcpyNode = static_cast<GraphDrvMemcpyNode const*>(node);
    return SetParams(&memcpyNode->copyParams_);
  }
  // ToDo: use this when commands are cloned and command params are to be updated
  hipError_t ValidateParams(const HIP_MEMCPY3D* pNodeParams) {
    hipError_t status = ihipDrvMemcpy3D_validate(pNodeParams);
    if (status != hipSuccess) {
      return status;
    }
    return hipSuccess;
  }

};

class hipGraphExternalSemSignalNode : public GraphNode {
  hipExternalSemaphoreSignalNodeParams externalSemaphorNodeParam_;

 public:
  hipGraphExternalSemSignalNode(const hipExternalSemaphoreSignalNodeParams* pNodeParams)
    : GraphNode(hipGraphNodeTypeExtSemaphoreSignal, "solid", "rectangle",
                   "EXTERNAL_SEMAPHORE_SIGNAL") {
        externalSemaphorNodeParam_ = *pNodeParams;
  }

  hipGraphExternalSemSignalNode(const hipGraphExternalSemSignalNode& rhs)
    : GraphNode(rhs) {
    externalSemaphorNodeParam_ = rhs.externalSemaphorNodeParam_;
  }

  ~hipGraphExternalSemSignalNode() {}

  GraphNode* clone() const {
    return new hipGraphExternalSemSignalNode(
                static_cast<hipGraphExternalSemSignalNode const&>(*this));
  }

  hipError_t CreateCommand(hip::Stream* stream) {
    hipError_t status = GraphNode::CreateCommand(stream);
    if (status != hipSuccess) {
      return status;
    }
    unsigned int numExtSems = externalSemaphorNodeParam_.numExtSems;
    commands_.reserve(numExtSems);
    for (unsigned int i = 0; i < numExtSems; i++) {
      if (externalSemaphorNodeParam_.extSemArray[i] != nullptr) {
        amd::ExternalSemaphoreCmd* command = new amd::ExternalSemaphoreCmd(*stream,
                                      externalSemaphorNodeParam_.extSemArray[i],
                                      externalSemaphorNodeParam_.paramsArray[i].params.fence.value,
                                      amd::ExternalSemaphoreCmd::COMMAND_SIGNAL_EXTSEMAPHORE);
        if (command == nullptr) {
          return hipErrorOutOfMemory;
        }
        commands_.emplace_back(command);
      } else {
        return hipErrorInvalidValue;
      }
    }
    return hipSuccess;
  }

  void GetParams(hipExternalSemaphoreSignalNodeParams* pNodeParams) const {
    std::memcpy(pNodeParams, &externalSemaphorNodeParam_,
                sizeof(hipExternalSemaphoreSignalNodeParams));
  }

  hipError_t SetParams(const hipExternalSemaphoreSignalNodeParams* pNodeParams) {
    std::memcpy(&externalSemaphorNodeParam_, pNodeParams,
                sizeof(hipExternalSemaphoreSignalNodeParams));
    return hipSuccess;
  }
};

class hipGraphExternalSemWaitNode : public GraphNode {
  hipExternalSemaphoreWaitNodeParams externalSemaphorNodeParam_;

 public:
  hipGraphExternalSemWaitNode(const hipExternalSemaphoreWaitNodeParams* pNodeParams)
    : GraphNode(hipGraphNodeTypeExtSemaphoreWait, "solid",
                   "rectangle", "EXTERNAL_SEMAPHORE_WAIT") {
        externalSemaphorNodeParam_ = *pNodeParams;
  }

  hipGraphExternalSemWaitNode(const hipGraphExternalSemWaitNode& rhs) : GraphNode(rhs) {
    externalSemaphorNodeParam_ = rhs.externalSemaphorNodeParam_;
  }
  ~hipGraphExternalSemWaitNode() {}

  GraphNode* clone() const {
    return new hipGraphExternalSemWaitNode(static_cast<hipGraphExternalSemWaitNode const&>(*this));
  }

  hipError_t CreateCommand(hip::Stream* stream) {
    hipError_t status = GraphNode::CreateCommand(stream);
    if (status != hipSuccess) {
      return status;

    }
    unsigned int numExtSems = externalSemaphorNodeParam_.numExtSems;
    commands_.reserve(numExtSems);
    for (unsigned int i = 0; i < numExtSems; i++) {
      if (externalSemaphorNodeParam_.extSemArray[i] != nullptr) {
        amd::ExternalSemaphoreCmd* command = new amd::ExternalSemaphoreCmd(*stream,
                                    externalSemaphorNodeParam_.extSemArray[i],
                                    externalSemaphorNodeParam_.paramsArray[i].params.fence.value,
                                    amd::ExternalSemaphoreCmd::COMMAND_WAIT_EXTSEMAPHORE);
        if (command == nullptr) {
          return hipErrorOutOfMemory;
        }
        commands_.emplace_back(command);
      } else {
        return hipErrorInvalidValue;
      }
    }
    return hipSuccess;
  }

  void GetParams(hipExternalSemaphoreWaitNodeParams* pNodeParams) const {
    std::memcpy(pNodeParams, &externalSemaphorNodeParam_,
                sizeof(hipExternalSemaphoreWaitNodeParams));
  }

  hipError_t SetParams(const hipExternalSemaphoreWaitNodeParams* pNodeParams) {
    std::memcpy(&externalSemaphorNodeParam_, pNodeParams,
                sizeof(hipExternalSemaphoreWaitNodeParams));
    return hipSuccess;
  }
};

}  // namespace hip<|MERGE_RESOLUTION|>--- conflicted
+++ resolved
@@ -567,10 +567,7 @@
   std::vector<address> kernarg_graph_;
   uint32_t kernarg_graph_cur_offset_ = 0;
   uint32_t kernarg_graph_size_ = 128 * Ki;
-<<<<<<< HEAD
-=======
   int instantiateDeviceId_ = -1;
->>>>>>> 6cb7b6ec
 
  public:
   GraphExec(std::vector<Node>& topoOrder, std::vector<std::vector<Node>>& lists,
@@ -599,17 +596,11 @@
     // Release the kernel arg memory.
     auto device = g_devices[ihipGetDevice()]->devices()[0];
     if (DEBUG_CLR_GRAPH_PACKET_CAPTURE) {
-<<<<<<< HEAD
-      device->hostFree(kernarg_pool_graph_, kernarg_pool_size_graph_);
-      for (auto& element : kernarg_graph_) {
-        device->hostFree(element, kernarg_graph_size_);
-=======
       if (kernarg_pool_size_graph_ != 0) {
         device->hostFree(kernarg_pool_graph_, kernarg_pool_size_graph_);
         for (auto& element : kernarg_graph_) {
           device->hostFree(element, kernarg_graph_size_);
         }
->>>>>>> 6cb7b6ec
       }
     }
     amd::ScopedLock lock(graphExecSetLock_);
@@ -657,11 +648,8 @@
   // Capture GPU Packets from graph commands
   hipError_t CaptureAQLPackets();
   hipError_t UpdateAQLPacket(hip::GraphKernelNode* node);
-<<<<<<< HEAD
-=======
 
   using KernelArgImpl = device::Settings::KernelArgImpl;
->>>>>>> 6cb7b6ec
 };
 
 struct ChildGraphNode : public GraphNode {
