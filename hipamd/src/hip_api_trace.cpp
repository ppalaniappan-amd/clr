/*
    Copyright (c) 2023 - 2024 Advanced Micro Devices, Inc. All rights reserved.

    Permission is hereby granted, free of charge, to any person obtaining a copy
    of this software and associated documentation files (the "Software"), to deal
    in the Software without restriction, including without limitation the rights
    to use, copy, modify, merge, publish, distribute, sublicense, and/or sell
    copies of the Software, and to permit persons to whom the Software is
    furnished to do so, subject to the following conditions:

    The above copyright notice and this permission notice shall be included in
    all copies or substantial portions of the Software.

    THE SOFTWARE IS PROVIDED "AS IS", WITHOUT WARRANTY OF ANY KIND, EXPRESS OR
    IMPLIED, INCLUDING BUT NOT LIMITED TO THE WARRANTIES OF MERCHANTABILITY,
    FITNESS FOR A PARTICULAR PURPOSE AND NONINFRINGEMENT.  IN NO EVENT SHALL THE
    AUTHORS OR COPYRIGHT HOLDERS BE LIABLE FOR ANY CLAIM, DAMAGES OR OTHER
    LIABILITY, WHETHER IN AN ACTION OF CONTRACT, TORT OR OTHERWISE, ARISING FROM,
    OUT OF OR IN CONNECTION WITH THE SOFTWARE OR THE USE OR OTHER DEALINGS IN
    THE SOFTWARE.
   */

// #include "hip_api_trace.hpp"
#include <hip/amd_detail/hip_api_trace.hpp>

#include "hip_internal.hpp"

#include <cstdint>

#if defined(HIP_ROCPROFILER_REGISTER) && HIP_ROCPROFILER_REGISTER > 0
#include <rocprofiler-register/rocprofiler-register.h>

#define HIP_ROCP_REG_VERSION                                                                       \
  ROCPROFILER_REGISTER_COMPUTE_VERSION_3(HIP_ROCP_REG_VERSION_MAJOR, HIP_ROCP_REG_VERSION_MINOR,   \
                                         HIP_ROCP_REG_VERSION_PATCH)

ROCPROFILER_REGISTER_DEFINE_IMPORT(hip, HIP_ROCP_REG_VERSION)
ROCPROFILER_REGISTER_DEFINE_IMPORT(hip_compiler, HIP_ROCP_REG_VERSION)
#elif !defined(HIP_ROCPROFILER_REGISTER)
#define HIP_ROCPROFILER_REGISTER 0
#endif

namespace hip {
// HIP Internal APIs
hipError_t __hipPopCallConfiguration(dim3* gridDim, dim3* blockDim, size_t* sharedMem,
                                     hipStream_t* stream);
hipError_t __hipPushCallConfiguration(dim3 gridDim, dim3 blockDim, size_t sharedMem,
                                      hipStream_t stream);
void** __hipRegisterFatBinary(const void* data);
void __hipRegisterFunction(void** modules, const void* hostFunction, char* deviceFunction,
                           const char* deviceName, unsigned int threadLimit, uint3* tid, uint3* bid,
                           dim3* blockDim, dim3* gridDim, int* wSize);
void __hipRegisterManagedVar(void* hipModule, void** pointer, void* init_value, const char* name,
                             size_t size, unsigned align);
void __hipRegisterSurface(void** modules, void* var, char* hostVar, char* deviceVar, int type,
                          int ext);
void __hipRegisterTexture(void** modules, void* var, char* hostVar, char* deviceVar, int type,
                          int norm, int ext);
void __hipRegisterVar(void** modules, void* var, char* hostVar, char* deviceVar, int ext,
                      size_t size, int constant, int global);
void __hipUnregisterFatBinary(void** modules);
const char* hipApiName(uint32_t id);
hipError_t hipArray3DCreate(hipArray_t* array, const HIP_ARRAY3D_DESCRIPTOR* pAllocateArray);
hipError_t hipArray3DGetDescriptor(HIP_ARRAY3D_DESCRIPTOR* pArrayDescriptor, hipArray_t array);
hipError_t hipArrayCreate(hipArray_t* pHandle, const HIP_ARRAY_DESCRIPTOR* pAllocateArray);
hipError_t hipArrayDestroy(hipArray_t array);
hipError_t hipArrayGetDescriptor(HIP_ARRAY_DESCRIPTOR* pArrayDescriptor, hipArray_t array);
hipError_t hipArrayGetInfo(hipChannelFormatDesc* desc, hipExtent* extent, unsigned int* flags,
                           hipArray_t array);
hipError_t hipBindTexture(size_t* offset, const textureReference* tex, const void* devPtr,
                          const hipChannelFormatDesc* desc, size_t size);
hipError_t hipBindTexture2D(size_t* offset, const textureReference* tex, const void* devPtr,
                            const hipChannelFormatDesc* desc, size_t width, size_t height,
                            size_t pitch);
hipError_t hipBindTextureToArray(const textureReference* tex, hipArray_const_t array,
                                 const hipChannelFormatDesc* desc);
hipError_t hipBindTextureToMipmappedArray(const textureReference* tex,
                                          hipMipmappedArray_const_t mipmappedArray,
                                          const hipChannelFormatDesc* desc);
hipError_t hipChooseDevice(int* device, const hipDeviceProp_t* prop);
hipError_t hipChooseDeviceR0000(int* device, const hipDeviceProp_tR0000* properties);
hipError_t hipConfigureCall(dim3 gridDim, dim3 blockDim, size_t sharedMem, hipStream_t stream);
hipError_t hipCreateTextureObject(hipTextureObject_t* pTexObject, const hipResourceDesc* pResDesc,
                                  const hipTextureDesc* pTexDesc,
                                  const struct hipResourceViewDesc* pResViewDesc);
hipError_t hipCtxCreate(hipCtx_t* ctx, unsigned int flags, hipDevice_t device);
hipError_t hipCtxDestroy(hipCtx_t ctx);
hipError_t hipCtxDisablePeerAccess(hipCtx_t peerCtx);
hipError_t hipCtxEnablePeerAccess(hipCtx_t peerCtx, unsigned int flags);
hipError_t hipCtxGetApiVersion(hipCtx_t ctx, int* apiVersion);
hipError_t hipCtxGetCacheConfig(hipFuncCache_t* cacheConfig);
hipError_t hipCtxGetCurrent(hipCtx_t* ctx);
hipError_t hipCtxGetDevice(hipDevice_t* device);
hipError_t hipCtxGetFlags(unsigned int* flags);
hipError_t hipCtxGetSharedMemConfig(hipSharedMemConfig* pConfig);
hipError_t hipCtxPopCurrent(hipCtx_t* ctx);
hipError_t hipCtxPushCurrent(hipCtx_t ctx);
hipError_t hipCtxSetCacheConfig(hipFuncCache_t cacheConfig);
hipError_t hipCtxSetCurrent(hipCtx_t ctx);
hipError_t hipCtxSetSharedMemConfig(hipSharedMemConfig config);
hipError_t hipCtxSynchronize(void);
hipError_t hipDestroyExternalMemory(hipExternalMemory_t extMem);
hipError_t hipDestroyExternalSemaphore(hipExternalSemaphore_t extSem);
hipError_t hipDestroySurfaceObject(hipSurfaceObject_t surfaceObject);
hipError_t hipDestroyTextureObject(hipTextureObject_t textureObject);
hipError_t hipDeviceCanAccessPeer(int* canAccessPeer, int deviceId, int peerDeviceId);
hipError_t hipDeviceComputeCapability(int* major, int* minor, hipDevice_t device);
hipError_t hipDeviceDisablePeerAccess(int peerDeviceId);
hipError_t hipDeviceEnablePeerAccess(int peerDeviceId, unsigned int flags);
hipError_t hipDeviceGet(hipDevice_t* device, int ordinal);
hipError_t hipDeviceGetAttribute(int* pi, hipDeviceAttribute_t attr, int deviceId);
hipError_t hipDeviceGetByPCIBusId(int* device, const char* pciBusId);
hipError_t hipDeviceGetCacheConfig(hipFuncCache_t* cacheConfig);
hipError_t hipDeviceGetDefaultMemPool(hipMemPool_t* mem_pool, int device);
hipError_t hipDeviceGetGraphMemAttribute(int device, hipGraphMemAttributeType attr, void* value);
hipError_t hipDeviceGetLimit(size_t* pValue, enum hipLimit_t limit);
hipError_t hipDeviceGetMemPool(hipMemPool_t* mem_pool, int device);
hipError_t hipDeviceGetName(char* name, int len, hipDevice_t device);
hipError_t hipDeviceGetP2PAttribute(int* value, hipDeviceP2PAttr attr, int srcDevice,
                                    int dstDevice);
hipError_t hipDeviceGetPCIBusId(char* pciBusId, int len, int device);
hipError_t hipDeviceGetSharedMemConfig(hipSharedMemConfig* pConfig);
hipError_t hipDeviceGetStreamPriorityRange(int* leastPriority, int* greatestPriority);
hipError_t hipDeviceGetUuid(hipUUID* uuid, hipDevice_t device);
hipError_t hipDeviceGraphMemTrim(int device);
hipError_t hipDevicePrimaryCtxGetState(hipDevice_t dev, unsigned int* flags, int* active);
hipError_t hipDevicePrimaryCtxRelease(hipDevice_t dev);
hipError_t hipDevicePrimaryCtxReset(hipDevice_t dev);
hipError_t hipDevicePrimaryCtxRetain(hipCtx_t* pctx, hipDevice_t dev);
hipError_t hipDevicePrimaryCtxSetFlags(hipDevice_t dev, unsigned int flags);
hipError_t hipDeviceReset(void);
hipError_t hipDeviceSetCacheConfig(hipFuncCache_t cacheConfig);
hipError_t hipDeviceSetGraphMemAttribute(int device, hipGraphMemAttributeType attr, void* value);
hipError_t hipDeviceSetLimit(enum hipLimit_t limit, size_t value);
hipError_t hipDeviceSetMemPool(int device, hipMemPool_t mem_pool);
hipError_t hipDeviceSetSharedMemConfig(hipSharedMemConfig config);
hipError_t hipDeviceSynchronize(void);
hipError_t hipDeviceTotalMem(size_t* bytes, hipDevice_t device);
hipError_t hipDriverGetVersion(int* driverVersion);
hipError_t hipDrvGetErrorName(hipError_t hipError, const char** errorString);
hipError_t hipDrvGetErrorString(hipError_t hipError, const char** errorString);
hipError_t hipDrvMemcpy2DUnaligned(const hip_Memcpy2D* pCopy);
hipError_t hipDrvMemcpy3D(const HIP_MEMCPY3D* pCopy);
hipError_t hipDrvMemcpy3DAsync(const HIP_MEMCPY3D* pCopy, hipStream_t stream);
hipError_t hipDrvPointerGetAttributes(unsigned int numAttributes, hipPointer_attribute* attributes,
                                      void** data, hipDeviceptr_t ptr);
hipError_t hipEventCreate(hipEvent_t* event);
hipError_t hipEventCreateWithFlags(hipEvent_t* event, unsigned flags);
hipError_t hipEventDestroy(hipEvent_t event);
hipError_t hipEventElapsedTime(float* ms, hipEvent_t start, hipEvent_t stop);
hipError_t hipEventQuery(hipEvent_t event);
hipError_t hipEventRecord(hipEvent_t event, hipStream_t stream);
hipError_t hipEventSynchronize(hipEvent_t event);
hipError_t hipExtGetLinkTypeAndHopCount(int device1, int device2, uint32_t* linktype,
                                        uint32_t* hopcount);
hipError_t hipExtLaunchKernel(const void* function_address, dim3 numBlocks, dim3 dimBlocks,
                              void** args, size_t sharedMemBytes, hipStream_t stream,
                              hipEvent_t startEvent, hipEvent_t stopEvent, int flags);
hipError_t hipExtLaunchMultiKernelMultiDevice(hipLaunchParams* launchParamsList, int numDevices,
                                              unsigned int flags);
hipError_t hipExtMallocWithFlags(void** ptr, size_t sizeBytes, unsigned int flags);
hipError_t hipExtStreamCreateWithCUMask(hipStream_t* stream, uint32_t cuMaskSize,
                                        const uint32_t* cuMask);
hipError_t hipExtStreamGetCUMask(hipStream_t stream, uint32_t cuMaskSize, uint32_t* cuMask);
hipError_t hipExternalMemoryGetMappedBuffer(void** devPtr, hipExternalMemory_t extMem,
                                            const hipExternalMemoryBufferDesc* bufferDesc);
hipError_t hipFree(void* ptr);
hipError_t hipFreeArray(hipArray_t array);
hipError_t hipFreeAsync(void* dev_ptr, hipStream_t stream);
hipError_t hipFreeHost(void* ptr);
hipError_t hipFreeMipmappedArray(hipMipmappedArray_t mipmappedArray);
hipError_t hipFuncGetAttribute(int* value, hipFunction_attribute attrib, hipFunction_t hfunc);
hipError_t hipFuncGetAttributes(struct hipFuncAttributes* attr, const void* func);
hipError_t hipFuncSetAttribute(const void* func, hipFuncAttribute attr, int value);
hipError_t hipFuncSetCacheConfig(const void* func, hipFuncCache_t config);
hipError_t hipFuncSetSharedMemConfig(const void* func, hipSharedMemConfig config);
hipError_t hipGLGetDevices(unsigned int* pHipDeviceCount, int* pHipDevices,
                           unsigned int hipDeviceCount, hipGLDeviceList deviceList);
hipError_t hipGetChannelDesc(hipChannelFormatDesc* desc, hipArray_const_t array);
hipError_t hipGetDevice(int* deviceId);
hipError_t hipGetDeviceCount(int* count);
hipError_t hipGetDeviceFlags(unsigned int* flags);
hipError_t hipGetDevicePropertiesR0600(hipDeviceProp_tR0600* prop, int deviceId);
hipError_t hipGetDevicePropertiesR0000(hipDeviceProp_tR0000* prop, int device);
const char* hipGetErrorName(hipError_t hip_error);
const char* hipGetErrorString(hipError_t hipError);
hipError_t hipGetLastError(void);
hipError_t hipGetMipmappedArrayLevel(hipArray_t* levelArray,
                                     hipMipmappedArray_const_t mipmappedArray, unsigned int level);
hipError_t hipGetSymbolAddress(void** devPtr, const void* symbol);
hipError_t hipGetSymbolSize(size_t* size, const void* symbol);
hipError_t hipGetTextureAlignmentOffset(size_t* offset, const textureReference* texref);
hipError_t hipGetTextureObjectResourceDesc(hipResourceDesc* pResDesc,
                                           hipTextureObject_t textureObject);
hipError_t hipGetTextureObjectResourceViewDesc(struct hipResourceViewDesc* pResViewDesc,
                                               hipTextureObject_t textureObject);
hipError_t hipGetTextureObjectTextureDesc(hipTextureDesc* pTexDesc,
                                          hipTextureObject_t textureObject);
hipError_t hipGraphAddChildGraphNode(hipGraphNode_t* pGraphNode, hipGraph_t graph,
                                     const hipGraphNode_t* pDependencies, size_t numDependencies,
                                     hipGraph_t childGraph);
hipError_t hipGraphAddDependencies(hipGraph_t graph, const hipGraphNode_t* from,
                                   const hipGraphNode_t* to, size_t numDependencies);
hipError_t hipGraphAddEmptyNode(hipGraphNode_t* pGraphNode, hipGraph_t graph,
                                const hipGraphNode_t* pDependencies, size_t numDependencies);
hipError_t hipGraphAddEventRecordNode(hipGraphNode_t* pGraphNode, hipGraph_t graph,
                                      const hipGraphNode_t* pDependencies, size_t numDependencies,
                                      hipEvent_t event);
hipError_t hipGraphAddEventWaitNode(hipGraphNode_t* pGraphNode, hipGraph_t graph,
                                    const hipGraphNode_t* pDependencies, size_t numDependencies,
                                    hipEvent_t event);
hipError_t hipGraphAddHostNode(hipGraphNode_t* pGraphNode, hipGraph_t graph,
                               const hipGraphNode_t* pDependencies, size_t numDependencies,
                               const hipHostNodeParams* pNodeParams);
hipError_t hipGraphAddKernelNode(hipGraphNode_t* pGraphNode, hipGraph_t graph,
                                 const hipGraphNode_t* pDependencies, size_t numDependencies,
                                 const hipKernelNodeParams* pNodeParams);
hipError_t hipGraphAddMemAllocNode(hipGraphNode_t* pGraphNode, hipGraph_t graph,
                                   const hipGraphNode_t* pDependencies, size_t numDependencies,
                                   hipMemAllocNodeParams* pNodeParams);
hipError_t hipGraphAddMemFreeNode(hipGraphNode_t* pGraphNode, hipGraph_t graph,
                                  const hipGraphNode_t* pDependencies, size_t numDependencies,
                                  void* dev_ptr);
hipError_t hipGraphAddMemcpyNode(hipGraphNode_t* pGraphNode, hipGraph_t graph,
                                 const hipGraphNode_t* pDependencies, size_t numDependencies,
                                 const hipMemcpy3DParms* pCopyParams);
hipError_t hipGraphAddMemcpyNode1D(hipGraphNode_t* pGraphNode, hipGraph_t graph,
                                   const hipGraphNode_t* pDependencies, size_t numDependencies,
                                   void* dst, const void* src, size_t count, hipMemcpyKind kind);
hipError_t hipGraphAddMemcpyNodeFromSymbol(hipGraphNode_t* pGraphNode, hipGraph_t graph,
                                           const hipGraphNode_t* pDependencies,
                                           size_t numDependencies, void* dst, const void* symbol,
                                           size_t count, size_t offset, hipMemcpyKind kind);
hipError_t hipGraphAddMemcpyNodeToSymbol(hipGraphNode_t* pGraphNode, hipGraph_t graph,
                                         const hipGraphNode_t* pDependencies,
                                         size_t numDependencies, const void* symbol,
                                         const void* src, size_t count, size_t offset,
                                         hipMemcpyKind kind);
hipError_t hipGraphAddMemsetNode(hipGraphNode_t* pGraphNode, hipGraph_t graph,
                                 const hipGraphNode_t* pDependencies, size_t numDependencies,
                                 const hipMemsetParams* pMemsetParams);
hipError_t hipGraphAddNode(hipGraphNode_t *pGraphNode, hipGraph_t graph,
                           const hipGraphNode_t *pDependencies, size_t numDependencies,
                           hipGraphNodeParams *nodeParams);
hipError_t hipGraphChildGraphNodeGetGraph(hipGraphNode_t node, hipGraph_t* pGraph);
hipError_t hipGraphClone(hipGraph_t* pGraphClone, hipGraph_t originalGraph);
hipError_t hipGraphCreate(hipGraph_t* pGraph, unsigned int flags);
hipError_t hipGraphDebugDotPrint(hipGraph_t graph, const char* path, unsigned int flags);
hipError_t hipGraphDestroy(hipGraph_t graph);
hipError_t hipGraphDestroyNode(hipGraphNode_t node);
hipError_t hipGraphEventRecordNodeGetEvent(hipGraphNode_t node, hipEvent_t* event_out);
hipError_t hipGraphEventRecordNodeSetEvent(hipGraphNode_t node, hipEvent_t event);
hipError_t hipGraphEventWaitNodeGetEvent(hipGraphNode_t node, hipEvent_t* event_out);
hipError_t hipGraphEventWaitNodeSetEvent(hipGraphNode_t node, hipEvent_t event);
hipError_t hipGraphExecChildGraphNodeSetParams(hipGraphExec_t hGraphExec, hipGraphNode_t node,
                                               hipGraph_t childGraph);
hipError_t hipGraphExecDestroy(hipGraphExec_t graphExec);
hipError_t hipGraphExecEventRecordNodeSetEvent(hipGraphExec_t hGraphExec, hipGraphNode_t hNode,
                                               hipEvent_t event);
hipError_t hipGraphExecEventWaitNodeSetEvent(hipGraphExec_t hGraphExec, hipGraphNode_t hNode,
                                             hipEvent_t event);
hipError_t hipGraphExecHostNodeSetParams(hipGraphExec_t hGraphExec, hipGraphNode_t node,
                                         const hipHostNodeParams* pNodeParams);
hipError_t hipGraphExecKernelNodeSetParams(hipGraphExec_t hGraphExec, hipGraphNode_t node,
                                           const hipKernelNodeParams* pNodeParams);
hipError_t hipGraphExecMemcpyNodeSetParams(hipGraphExec_t hGraphExec, hipGraphNode_t node,
                                           hipMemcpy3DParms* pNodeParams);
hipError_t hipGraphExecMemcpyNodeSetParams1D(hipGraphExec_t hGraphExec, hipGraphNode_t node,
                                             void* dst, const void* src, size_t count,
                                             hipMemcpyKind kind);
hipError_t hipGraphExecMemcpyNodeSetParamsFromSymbol(hipGraphExec_t hGraphExec, hipGraphNode_t node,
                                                     void* dst, const void* symbol, size_t count,
                                                     size_t offset, hipMemcpyKind kind);
hipError_t hipGraphExecMemcpyNodeSetParamsToSymbol(hipGraphExec_t hGraphExec, hipGraphNode_t node,
                                                   const void* symbol, const void* src,
                                                   size_t count, size_t offset, hipMemcpyKind kind);
hipError_t hipGraphExecMemsetNodeSetParams(hipGraphExec_t hGraphExec, hipGraphNode_t node,
                                           const hipMemsetParams* pNodeParams);
hipError_t hipGraphExecUpdate(hipGraphExec_t hGraphExec, hipGraph_t hGraph,
                              hipGraphNode_t* hErrorNode_out,
                              hipGraphExecUpdateResult* updateResult_out);
hipError_t hipGraphGetEdges(hipGraph_t graph, hipGraphNode_t* from, hipGraphNode_t* to,
                            size_t* numEdges);
hipError_t hipGraphGetNodes(hipGraph_t graph, hipGraphNode_t* nodes, size_t* numNodes);
hipError_t hipGraphGetRootNodes(hipGraph_t graph, hipGraphNode_t* pRootNodes,
                                size_t* pNumRootNodes);
hipError_t hipGraphHostNodeGetParams(hipGraphNode_t node, hipHostNodeParams* pNodeParams);
hipError_t hipGraphHostNodeSetParams(hipGraphNode_t node, const hipHostNodeParams* pNodeParams);
hipError_t hipGraphInstantiate(hipGraphExec_t* pGraphExec, hipGraph_t graph,
                               hipGraphNode_t* pErrorNode, char* pLogBuffer, size_t bufferSize);
hipError_t hipGraphInstantiateWithFlags(hipGraphExec_t* pGraphExec, hipGraph_t graph,
                                        unsigned long long flags);
hipError_t hipGraphInstantiateWithParams(hipGraphExec_t* pGraphExec, hipGraph_t graph,
                                         hipGraphInstantiateParams* instantiateParams);
hipError_t hipGraphKernelNodeCopyAttributes(hipGraphNode_t hSrc, hipGraphNode_t hDst);
hipError_t hipGraphKernelNodeGetAttribute(hipGraphNode_t hNode, hipKernelNodeAttrID attr,
                                          hipKernelNodeAttrValue* value);
hipError_t hipGraphKernelNodeGetParams(hipGraphNode_t node, hipKernelNodeParams* pNodeParams);
hipError_t hipGraphKernelNodeSetAttribute(hipGraphNode_t hNode, hipKernelNodeAttrID attr,
                                          const hipKernelNodeAttrValue* value);
hipError_t hipGraphKernelNodeSetParams(hipGraphNode_t node, const hipKernelNodeParams* pNodeParams);
hipError_t hipGraphLaunch(hipGraphExec_t graphExec, hipStream_t stream);
hipError_t hipGraphMemAllocNodeGetParams(hipGraphNode_t node, hipMemAllocNodeParams* pNodeParams);
hipError_t hipGraphMemFreeNodeGetParams(hipGraphNode_t node, void* dev_ptr);
hipError_t hipGraphMemcpyNodeGetParams(hipGraphNode_t node, hipMemcpy3DParms* pNodeParams);
hipError_t hipGraphMemcpyNodeSetParams(hipGraphNode_t node, const hipMemcpy3DParms* pNodeParams);
hipError_t hipGraphMemcpyNodeSetParams1D(hipGraphNode_t node, void* dst, const void* src,
                                         size_t count, hipMemcpyKind kind);
hipError_t hipGraphMemcpyNodeSetParamsFromSymbol(hipGraphNode_t node, void* dst, const void* symbol,
                                                 size_t count, size_t offset, hipMemcpyKind kind);
hipError_t hipGraphMemcpyNodeSetParamsToSymbol(hipGraphNode_t node, const void* symbol,
                                               const void* src, size_t count, size_t offset,
                                               hipMemcpyKind kind);
hipError_t hipGraphMemsetNodeGetParams(hipGraphNode_t node, hipMemsetParams* pNodeParams);
hipError_t hipGraphMemsetNodeSetParams(hipGraphNode_t node, const hipMemsetParams* pNodeParams);
hipError_t hipGraphNodeFindInClone(hipGraphNode_t* pNode, hipGraphNode_t originalNode,
                                   hipGraph_t clonedGraph);
hipError_t hipGraphNodeGetDependencies(hipGraphNode_t node, hipGraphNode_t* pDependencies,
                                       size_t* pNumDependencies);
hipError_t hipGraphNodeGetDependentNodes(hipGraphNode_t node, hipGraphNode_t* pDependentNodes,
                                         size_t* pNumDependentNodes);
hipError_t hipGraphNodeGetEnabled(hipGraphExec_t hGraphExec, hipGraphNode_t hNode,
                                  unsigned int* isEnabled);
hipError_t hipGraphNodeGetType(hipGraphNode_t node, hipGraphNodeType* pType);
hipError_t hipGraphNodeSetEnabled(hipGraphExec_t hGraphExec, hipGraphNode_t hNode,
                                  unsigned int isEnabled);
hipError_t hipGraphReleaseUserObject(hipGraph_t graph, hipUserObject_t object, unsigned int count);
hipError_t hipGraphRemoveDependencies(hipGraph_t graph, const hipGraphNode_t* from,
                                      const hipGraphNode_t* to, size_t numDependencies);
hipError_t hipGraphRetainUserObject(hipGraph_t graph, hipUserObject_t object, unsigned int count,
                                    unsigned int flags);
hipError_t hipGraphUpload(hipGraphExec_t graphExec, hipStream_t stream);
hipError_t hipGraphicsGLRegisterBuffer(hipGraphicsResource** resource, GLuint buffer,
                                       unsigned int flags);
hipError_t hipGraphicsGLRegisterImage(hipGraphicsResource** resource, GLuint image, GLenum target,
                                      unsigned int flags);
hipError_t hipGraphicsMapResources(int count, hipGraphicsResource_t* resources, hipStream_t stream);
hipError_t hipGraphicsResourceGetMappedPointer(void** devPtr, size_t* size,
                                               hipGraphicsResource_t resource);
hipError_t hipGraphicsSubResourceGetMappedArray(hipArray_t* array, hipGraphicsResource_t resource,
                                                unsigned int arrayIndex, unsigned int mipLevel);
hipError_t hipGraphicsUnmapResources(int count, hipGraphicsResource_t* resources,
                                     hipStream_t stream);
hipError_t hipGraphicsUnregisterResource(hipGraphicsResource_t resource);
hipError_t hipHostAlloc(void** ptr, size_t size, unsigned int flags);
hipError_t hipHostFree(void* ptr);
hipError_t hipHostGetDevicePointer(void** devPtr, void* hstPtr, unsigned int flags);
hipError_t hipHostGetFlags(unsigned int* flagsPtr, void* hostPtr);
hipError_t hipHostMalloc(void** ptr, size_t size, unsigned int flags);
hipError_t hipHostRegister(void* hostPtr, size_t sizeBytes, unsigned int flags);
hipError_t hipHostUnregister(void* hostPtr);
hipError_t hipImportExternalMemory(hipExternalMemory_t* extMem_out,
                                   const hipExternalMemoryHandleDesc* memHandleDesc);
hipError_t hipImportExternalSemaphore(hipExternalSemaphore_t* extSem_out,
                                      const hipExternalSemaphoreHandleDesc* semHandleDesc);
hipError_t hipDrvGraphAddMemsetNode(hipGraphNode_t* phGraphNode, hipGraph_t hGraph,
                                 const hipGraphNode_t* dependencies, size_t numDependencies,
                                 const HIP_MEMSET_NODE_PARAMS* memsetParams, hipCtx_t ctx);
hipError_t hipInit(unsigned int flags);
hipError_t hipIpcCloseMemHandle(void* devPtr);
hipError_t hipIpcGetEventHandle(hipIpcEventHandle_t* handle, hipEvent_t event);
hipError_t hipIpcGetMemHandle(hipIpcMemHandle_t* handle, void* devPtr);
hipError_t hipIpcOpenEventHandle(hipEvent_t* event, hipIpcEventHandle_t handle);
hipError_t hipIpcOpenMemHandle(void** devPtr, hipIpcMemHandle_t handle, unsigned int flags);
const char* hipKernelNameRef(const hipFunction_t f);
const char* hipKernelNameRefByPtr(const void* hostFunction, hipStream_t stream);
hipError_t hipLaunchByPtr(const void* func);
hipError_t hipLaunchCooperativeKernel(const void* f, dim3 gridDim, dim3 blockDimX,
                                      void** kernelParams, unsigned int sharedMemBytes,
                                      hipStream_t stream);
hipError_t hipLaunchCooperativeKernelMultiDevice(hipLaunchParams* launchParamsList, int numDevices,
                                                 unsigned int flags);
hipError_t hipLaunchHostFunc(hipStream_t stream, hipHostFn_t fn, void* userData);
hipError_t hipLaunchKernel(const void* function_address, dim3 numBlocks, dim3 dimBlocks,
                           void** args, size_t sharedMemBytes, hipStream_t stream);
hipError_t hipMalloc(void** ptr, size_t size);
hipError_t hipMalloc3D(hipPitchedPtr* pitchedDevPtr, hipExtent extent);
hipError_t hipMalloc3DArray(hipArray_t* array, const struct hipChannelFormatDesc* desc,
                            struct hipExtent extent, unsigned int flags);
hipError_t hipMallocArray(hipArray_t* array, const hipChannelFormatDesc* desc, size_t width,
                          size_t height, unsigned int flags);
hipError_t hipMallocAsync(void** dev_ptr, size_t size, hipStream_t stream);
hipError_t hipMallocFromPoolAsync(void** dev_ptr, size_t size, hipMemPool_t mem_pool,
                                  hipStream_t stream);
hipError_t hipMallocHost(void** ptr, size_t size);
hipError_t hipMallocManaged(void** dev_ptr, size_t size, unsigned int flags);
hipError_t hipMallocMipmappedArray(hipMipmappedArray_t* mipmappedArray,
                                   const struct hipChannelFormatDesc* desc, struct hipExtent extent,
                                   unsigned int numLevels, unsigned int flags);
hipError_t hipMallocPitch(void** ptr, size_t* pitch, size_t width, size_t height);
hipError_t hipMemAddressFree(void* devPtr, size_t size);
hipError_t hipMemAddressReserve(void** ptr, size_t size, size_t alignment, void* addr,
                                unsigned long long flags);
hipError_t hipMemAdvise(const void* dev_ptr, size_t count, hipMemoryAdvise advice, int device);
hipError_t hipMemAllocHost(void** ptr, size_t size);
hipError_t hipMemAllocPitch(hipDeviceptr_t* dptr, size_t* pitch, size_t widthInBytes, size_t height,
                            unsigned int elementSizeBytes);
hipError_t hipMemCreate(hipMemGenericAllocationHandle_t* handle, size_t size,
                        const hipMemAllocationProp* prop, unsigned long long flags);
hipError_t hipMemExportToShareableHandle(void* shareableHandle,
                                         hipMemGenericAllocationHandle_t handle,
                                         hipMemAllocationHandleType handleType,
                                         unsigned long long flags);
hipError_t hipMemGetAccess(unsigned long long* flags, const hipMemLocation* location, void* ptr);
hipError_t hipMemGetAddressRange(hipDeviceptr_t* pbase, size_t* psize, hipDeviceptr_t dptr);
hipError_t hipMemGetAllocationGranularity(size_t* granularity, const hipMemAllocationProp* prop,
                                          hipMemAllocationGranularity_flags option);
hipError_t hipMemGetAllocationPropertiesFromHandle(hipMemAllocationProp* prop,
                                                   hipMemGenericAllocationHandle_t handle);
hipError_t hipMemGetInfo(size_t* free, size_t* total);
hipError_t hipMemImportFromShareableHandle(hipMemGenericAllocationHandle_t* handle, void* osHandle,
                                           hipMemAllocationHandleType shHandleType);
hipError_t hipMemMap(void* ptr, size_t size, size_t offset, hipMemGenericAllocationHandle_t handle,
                     unsigned long long flags);
hipError_t hipMemMapArrayAsync(hipArrayMapInfo* mapInfoList, unsigned int count,
                               hipStream_t stream);
hipError_t hipMemPoolCreate(hipMemPool_t* mem_pool, const hipMemPoolProps* pool_props);
hipError_t hipMemPoolDestroy(hipMemPool_t mem_pool);
hipError_t hipMemPoolExportPointer(hipMemPoolPtrExportData* export_data, void* dev_ptr);
hipError_t hipMemPoolExportToShareableHandle(void* shared_handle, hipMemPool_t mem_pool,
                                             hipMemAllocationHandleType handle_type,
                                             unsigned int flags);
hipError_t hipMemPoolGetAccess(hipMemAccessFlags* flags, hipMemPool_t mem_pool,
                               hipMemLocation* location);
hipError_t hipMemPoolGetAttribute(hipMemPool_t mem_pool, hipMemPoolAttr attr, void* value);
hipError_t hipMemPoolImportFromShareableHandle(hipMemPool_t* mem_pool, void* shared_handle,
                                               hipMemAllocationHandleType handle_type,
                                               unsigned int flags);
hipError_t hipMemPoolImportPointer(void** dev_ptr, hipMemPool_t mem_pool,
                                   hipMemPoolPtrExportData* export_data);
hipError_t hipMemPoolSetAccess(hipMemPool_t mem_pool, const hipMemAccessDesc* desc_list,
                               size_t count);
hipError_t hipMemPoolSetAttribute(hipMemPool_t mem_pool, hipMemPoolAttr attr, void* value);
hipError_t hipMemPoolTrimTo(hipMemPool_t mem_pool, size_t min_bytes_to_hold);
hipError_t hipMemPrefetchAsync(const void* dev_ptr, size_t count, int device, hipStream_t stream);
hipError_t hipMemPtrGetInfo(void* ptr, size_t* size);
hipError_t hipMemRangeGetAttribute(void* data, size_t data_size, hipMemRangeAttribute attribute,
                                   const void* dev_ptr, size_t count);
hipError_t hipMemRangeGetAttributes(void** data, size_t* data_sizes,
                                    hipMemRangeAttribute* attributes, size_t num_attributes,
                                    const void* dev_ptr, size_t count);
hipError_t hipMemRelease(hipMemGenericAllocationHandle_t handle);
hipError_t hipMemRetainAllocationHandle(hipMemGenericAllocationHandle_t* handle, void* addr);
hipError_t hipMemSetAccess(void* ptr, size_t size, const hipMemAccessDesc* desc, size_t count);
hipError_t hipMemUnmap(void* ptr, size_t size);
hipError_t hipMemcpy(void* dst, const void* src, size_t sizeBytes, hipMemcpyKind kind);
hipError_t hipMemcpy2D(void* dst, size_t dpitch, const void* src, size_t spitch, size_t width,
                       size_t height, hipMemcpyKind kind);
hipError_t hipMemcpy2DAsync(void* dst, size_t dpitch, const void* src, size_t spitch, size_t width,
                            size_t height, hipMemcpyKind kind, hipStream_t stream);
hipError_t hipMemcpy2DFromArray(void* dst, size_t dpitch, hipArray_const_t src, size_t wOffset,
                                size_t hOffset, size_t width, size_t height, hipMemcpyKind kind);
hipError_t hipMemcpy2DFromArrayAsync(void* dst, size_t dpitch, hipArray_const_t src, size_t wOffset,
                                     size_t hOffset, size_t width, size_t height,
                                     hipMemcpyKind kind, hipStream_t stream);
hipError_t hipMemcpy2DToArray(hipArray_t dst, size_t wOffset, size_t hOffset, const void* src,
                              size_t spitch, size_t width, size_t height, hipMemcpyKind kind);
hipError_t hipMemcpy2DToArrayAsync(hipArray_t dst, size_t wOffset, size_t hOffset, const void* src,
                                   size_t spitch, size_t width, size_t height, hipMemcpyKind kind,
                                   hipStream_t stream);
hipError_t hipMemcpy3D(const struct hipMemcpy3DParms* p);
hipError_t hipMemcpy3DAsync(const struct hipMemcpy3DParms* p, hipStream_t stream);
hipError_t hipMemcpyAsync(void* dst, const void* src, size_t sizeBytes, hipMemcpyKind kind,
                          hipStream_t stream);
hipError_t hipMemcpyAtoH(void* dst, hipArray_t srcArray, size_t srcOffset, size_t count);
hipError_t hipMemcpyDtoD(hipDeviceptr_t dst, hipDeviceptr_t src, size_t sizeBytes);
hipError_t hipMemcpyDtoDAsync(hipDeviceptr_t dst, hipDeviceptr_t src, size_t sizeBytes,
                              hipStream_t stream);
hipError_t hipMemcpyDtoH(void* dst, hipDeviceptr_t src, size_t sizeBytes);
hipError_t hipMemcpyDtoHAsync(void* dst, hipDeviceptr_t src, size_t sizeBytes, hipStream_t stream);
hipError_t hipMemcpyFromArray(void* dst, hipArray_const_t srcArray, size_t wOffset, size_t hOffset,
                              size_t count, hipMemcpyKind kind);
hipError_t hipMemcpyFromSymbol(void* dst, const void* symbol, size_t sizeBytes, size_t offset,
                               hipMemcpyKind kind);
hipError_t hipMemcpyFromSymbolAsync(void* dst, const void* symbol, size_t sizeBytes, size_t offset,
                                    hipMemcpyKind kind, hipStream_t stream);
hipError_t hipMemcpyHtoA(hipArray_t dstArray, size_t dstOffset, const void* srcHost, size_t count);
hipError_t hipMemcpyHtoD(hipDeviceptr_t dst, void* src, size_t sizeBytes);
hipError_t hipMemcpyHtoDAsync(hipDeviceptr_t dst, void* src, size_t sizeBytes, hipStream_t stream);
hipError_t hipMemcpyParam2D(const hip_Memcpy2D* pCopy);
hipError_t hipMemcpyParam2DAsync(const hip_Memcpy2D* pCopy, hipStream_t stream);
hipError_t hipMemcpyPeer(void* dst, int dstDeviceId, const void* src, int srcDeviceId,
                         size_t sizeBytes);
hipError_t hipMemcpyPeerAsync(void* dst, int dstDeviceId, const void* src, int srcDevice,
                              size_t sizeBytes, hipStream_t stream);
hipError_t hipMemcpyToArray(hipArray_t dst, size_t wOffset, size_t hOffset, const void* src,
                            size_t count, hipMemcpyKind kind);
hipError_t hipMemcpyToSymbol(const void* symbol, const void* src, size_t sizeBytes, size_t offset,
                             hipMemcpyKind kind);
hipError_t hipMemcpyToSymbolAsync(const void* symbol, const void* src, size_t sizeBytes,
                                  size_t offset, hipMemcpyKind kind, hipStream_t stream);
hipError_t hipMemcpyWithStream(void* dst, const void* src, size_t sizeBytes, hipMemcpyKind kind,
                               hipStream_t stream);
hipError_t hipMemset(void* dst, int value, size_t sizeBytes);
hipError_t hipMemset2D(void* dst, size_t pitch, int value, size_t width, size_t height);
hipError_t hipMemset2DAsync(void* dst, size_t pitch, int value, size_t width, size_t height,
                            hipStream_t stream);
hipError_t hipMemset3D(hipPitchedPtr pitchedDevPtr, int value, hipExtent extent);
hipError_t hipMemset3DAsync(hipPitchedPtr pitchedDevPtr, int value, hipExtent extent,
                            hipStream_t stream);
hipError_t hipMemsetAsync(void* dst, int value, size_t sizeBytes, hipStream_t stream);
hipError_t hipMemsetD16(hipDeviceptr_t dest, unsigned short value, size_t count);
hipError_t hipMemsetD16Async(hipDeviceptr_t dest, unsigned short value, size_t count,
                             hipStream_t stream);
hipError_t hipMemsetD32(hipDeviceptr_t dest, int value, size_t count);
hipError_t hipMemsetD32Async(hipDeviceptr_t dst, int value, size_t count, hipStream_t stream);
hipError_t hipMemsetD8(hipDeviceptr_t dest, unsigned char value, size_t count);
hipError_t hipMemsetD8Async(hipDeviceptr_t dest, unsigned char value, size_t count,
                            hipStream_t stream);
hipError_t hipMipmappedArrayCreate(hipMipmappedArray_t* pHandle,
                                   HIP_ARRAY3D_DESCRIPTOR* pMipmappedArrayDesc,
                                   unsigned int numMipmapLevels);
hipError_t hipMipmappedArrayDestroy(hipMipmappedArray_t hMipmappedArray);
hipError_t hipMipmappedArrayGetLevel(hipArray_t* pLevelArray, hipMipmappedArray_t hMipMappedArray,
                                     unsigned int level);
hipError_t hipModuleGetFunction(hipFunction_t* function, hipModule_t module, const char* kname);
hipError_t hipModuleGetGlobal(hipDeviceptr_t* dptr, size_t* bytes, hipModule_t hmod,
                              const char* name);
hipError_t hipModuleGetTexRef(textureReference** texRef, hipModule_t hmod, const char* name);
hipError_t hipModuleLaunchCooperativeKernel(hipFunction_t f, unsigned int gridDimX,
                                            unsigned int gridDimY, unsigned int gridDimZ,
                                            unsigned int blockDimX, unsigned int blockDimY,
                                            unsigned int blockDimZ, unsigned int sharedMemBytes,
                                            hipStream_t stream, void** kernelParams);
hipError_t hipModuleLaunchCooperativeKernelMultiDevice(hipFunctionLaunchParams* launchParamsList,
                                                       unsigned int numDevices, unsigned int flags);
hipError_t hipModuleLaunchKernel(hipFunction_t f, unsigned int gridDimX, unsigned int gridDimY,
                                 unsigned int gridDimZ, unsigned int blockDimX,
                                 unsigned int blockDimY, unsigned int blockDimZ,
                                 unsigned int sharedMemBytes, hipStream_t stream,
                                 void** kernelParams, void** extra);
hipError_t hipModuleLoad(hipModule_t* module, const char* fname);
hipError_t hipModuleLoadData(hipModule_t* module, const void* image);
hipError_t hipModuleLoadDataEx(hipModule_t* module, const void* image, unsigned int numOptions,
                               hipJitOption* options, void** optionValues);
hipError_t hipModuleOccupancyMaxActiveBlocksPerMultiprocessor(int* numBlocks, hipFunction_t f,
                                                              int blockSize,
                                                              size_t dynSharedMemPerBlk);
hipError_t hipModuleOccupancyMaxActiveBlocksPerMultiprocessorWithFlags(
    int* numBlocks, hipFunction_t f, int blockSize, size_t dynSharedMemPerBlk, unsigned int flags);
hipError_t hipModuleOccupancyMaxPotentialBlockSize(int* gridSize, int* blockSize, hipFunction_t f,
                                                   size_t dynSharedMemPerBlk, int blockSizeLimit);
hipError_t hipModuleOccupancyMaxPotentialBlockSizeWithFlags(int* gridSize, int* blockSize,
                                                            hipFunction_t f,
                                                            size_t dynSharedMemPerBlk,
                                                            int blockSizeLimit, unsigned int flags);
hipError_t hipModuleUnload(hipModule_t module);
hipError_t hipOccupancyMaxActiveBlocksPerMultiprocessor(int* numBlocks, const void* f,
                                                        int blockSize, size_t dynSharedMemPerBlk);
hipError_t hipOccupancyMaxActiveBlocksPerMultiprocessorWithFlags(int* numBlocks, const void* f,
                                                                 int blockSize,
                                                                 size_t dynSharedMemPerBlk,
                                                                 unsigned int flags);
hipError_t hipOccupancyMaxPotentialBlockSize(int* gridSize, int* blockSize, const void* f,
                                             size_t dynSharedMemPerBlk, int blockSizeLimit);
hipError_t hipPeekAtLastError(void);
hipError_t hipPointerGetAttribute(void* data, hipPointer_attribute attribute, hipDeviceptr_t ptr);
hipError_t hipPointerGetAttributes(hipPointerAttribute_t* attributes, const void* ptr);
hipError_t hipPointerSetAttribute(const void* value, hipPointer_attribute attribute,
                                  hipDeviceptr_t ptr);
hipError_t hipProfilerStart();
hipError_t hipProfilerStop();
hipError_t hipRuntimeGetVersion(int* runtimeVersion);
hipError_t hipSetDevice(int deviceId);
hipError_t hipSetDeviceFlags(unsigned flags);
hipError_t hipSetupArgument(const void* arg, size_t size, size_t offset);
hipError_t hipSignalExternalSemaphoresAsync(const hipExternalSemaphore_t* extSemArray,
                                            const hipExternalSemaphoreSignalParams* paramsArray,
                                            unsigned int numExtSems, hipStream_t stream);
hipError_t hipStreamAddCallback(hipStream_t stream, hipStreamCallback_t callback, void* userData,
                                unsigned int flags);
hipError_t hipStreamAttachMemAsync(hipStream_t stream, void* dev_ptr, size_t length,
                                   unsigned int flags);
hipError_t hipStreamBeginCapture(hipStream_t stream, hipStreamCaptureMode mode);
hipError_t hipStreamCreate(hipStream_t* stream);
hipError_t hipStreamCreateWithFlags(hipStream_t* stream, unsigned int flags);
hipError_t hipStreamCreateWithPriority(hipStream_t* stream, unsigned int flags, int priority);
hipError_t hipStreamDestroy(hipStream_t stream);
hipError_t hipStreamEndCapture(hipStream_t stream, hipGraph_t* pGraph);
hipError_t hipStreamGetCaptureInfo(hipStream_t stream, hipStreamCaptureStatus* pCaptureStatus,
                                   unsigned long long* pId);
hipError_t hipStreamGetCaptureInfo_v2(hipStream_t stream, hipStreamCaptureStatus* captureStatus_out,
                                      unsigned long long* id_out, hipGraph_t* graph_out,
                                      const hipGraphNode_t** dependencies_out,
                                      size_t* numDependencies_out);
hipError_t hipStreamGetDevice(hipStream_t stream, hipDevice_t* device);
hipError_t hipStreamGetFlags(hipStream_t stream, unsigned int* flags);
hipError_t hipStreamGetPriority(hipStream_t stream, int* priority);
hipError_t hipStreamIsCapturing(hipStream_t stream, hipStreamCaptureStatus* pCaptureStatus);
hipError_t hipStreamQuery(hipStream_t stream);
hipError_t hipStreamSynchronize(hipStream_t stream);
hipError_t hipStreamUpdateCaptureDependencies(hipStream_t stream, hipGraphNode_t* dependencies,
                                              size_t numDependencies, unsigned int flags);
hipError_t hipStreamWaitEvent(hipStream_t stream, hipEvent_t event, unsigned int flags);
hipError_t hipStreamWaitValue32(hipStream_t stream, void* ptr, uint32_t value, unsigned int flags,
                                uint32_t mask);
hipError_t hipStreamWaitValue64(hipStream_t stream, void* ptr, uint64_t value, unsigned int flags,
                                uint64_t mask);
hipError_t hipStreamWriteValue32(hipStream_t stream, void* ptr, uint32_t value, unsigned int flags);
hipError_t hipStreamWriteValue64(hipStream_t stream, void* ptr, uint64_t value, unsigned int flags);
hipError_t hipTexObjectCreate(hipTextureObject_t* pTexObject, const HIP_RESOURCE_DESC* pResDesc,
                              const HIP_TEXTURE_DESC* pTexDesc,
                              const HIP_RESOURCE_VIEW_DESC* pResViewDesc);
hipError_t hipTexObjectDestroy(hipTextureObject_t texObject);
hipError_t hipTexObjectGetResourceDesc(HIP_RESOURCE_DESC* pResDesc, hipTextureObject_t texObject);
hipError_t hipTexObjectGetResourceViewDesc(HIP_RESOURCE_VIEW_DESC* pResViewDesc,
                                           hipTextureObject_t texObject);
hipError_t hipTexObjectGetTextureDesc(HIP_TEXTURE_DESC* pTexDesc, hipTextureObject_t texObject);
hipError_t hipTexRefGetAddress(hipDeviceptr_t* dev_ptr, const textureReference* texRef);
hipError_t hipTexRefGetAddressMode(enum hipTextureAddressMode* pam, const textureReference* texRef,
                                   int dim);
hipError_t hipTexRefGetFilterMode(enum hipTextureFilterMode* pfm, const textureReference* texRef);
hipError_t hipTexRefGetFlags(unsigned int* pFlags, const textureReference* texRef);
hipError_t hipTexRefGetFormat(hipArray_Format* pFormat, int* pNumChannels,
                              const textureReference* texRef);
hipError_t hipTexRefGetMaxAnisotropy(int* pmaxAnsio, const textureReference* texRef);
hipError_t hipTexRefGetMipMappedArray(hipMipmappedArray_t* pArray, const textureReference* texRef);
hipError_t hipTexRefGetMipmapFilterMode(enum hipTextureFilterMode* pfm,
                                        const textureReference* texRef);
hipError_t hipTexRefGetMipmapLevelBias(float* pbias, const textureReference* texRef);
hipError_t hipTexRefGetMipmapLevelClamp(float* pminMipmapLevelClamp, float* pmaxMipmapLevelClamp,
                                        const textureReference* texRef);
hipError_t hipTexRefSetAddress(size_t* ByteOffset, textureReference* texRef, hipDeviceptr_t dptr,
                               size_t bytes);
hipError_t hipTexRefSetAddress2D(textureReference* texRef, const HIP_ARRAY_DESCRIPTOR* desc,
                                 hipDeviceptr_t dptr, size_t Pitch);
hipError_t hipTexRefSetAddressMode(textureReference* texRef, int dim,
                                   enum hipTextureAddressMode am);
hipError_t hipTexRefSetArray(textureReference* tex, hipArray_const_t array, unsigned int flags);
hipError_t hipTexRefSetBorderColor(textureReference* texRef, float* pBorderColor);
hipError_t hipTexRefSetFilterMode(textureReference* texRef, enum hipTextureFilterMode fm);
hipError_t hipTexRefSetFlags(textureReference* texRef, unsigned int Flags);
hipError_t hipTexRefSetFormat(textureReference* texRef, hipArray_Format fmt,
                              int NumPackedComponents);
hipError_t hipTexRefSetMaxAnisotropy(textureReference* texRef, unsigned int maxAniso);
hipError_t hipTexRefSetMipmapFilterMode(textureReference* texRef, enum hipTextureFilterMode fm);
hipError_t hipTexRefSetMipmapLevelBias(textureReference* texRef, float bias);
hipError_t hipTexRefSetMipmapLevelClamp(textureReference* texRef, float minMipMapLevelClamp,
                                        float maxMipMapLevelClamp);
hipError_t hipTexRefSetMipmappedArray(textureReference* texRef,
                                      struct hipMipmappedArray* mipmappedArray, unsigned int Flags);
hipError_t hipThreadExchangeStreamCaptureMode(hipStreamCaptureMode* mode);
hipError_t hipUnbindTexture(const textureReference* tex);
hipError_t hipUserObjectCreate(hipUserObject_t* object_out, void* ptr, hipHostFn_t destroy,
                               unsigned int initialRefcount, unsigned int flags);
hipError_t hipUserObjectRelease(hipUserObject_t object, unsigned int count);
hipError_t hipUserObjectRetain(hipUserObject_t object, unsigned int count);
hipError_t hipWaitExternalSemaphoresAsync(const hipExternalSemaphore_t* extSemArray,
                                          const hipExternalSemaphoreWaitParams* paramsArray,
                                          unsigned int numExtSems, hipStream_t stream);
hipChannelFormatDesc hipCreateChannelDesc(int x, int y, int z, int w, hipChannelFormatKind f);
hipError_t hipCreateSurfaceObject(hipSurfaceObject_t* pSurfObject, const hipResourceDesc* pResDesc);
hipError_t hipExtModuleLaunchKernel(hipFunction_t f, uint32_t globalWorkSizeX,
                                      uint32_t globalWorkSizeY, uint32_t globalWorkSizeZ,
                                      uint32_t localWorkSizeX, uint32_t localWorkSizeY,
                                      uint32_t localWorkSizeZ, size_t sharedMemBytes,
                                      hipStream_t hStream, void** kernelParams, void** extra,
                                      hipEvent_t startEvent, hipEvent_t stopEvent, uint32_t flag);
hipError_t hipHccModuleLaunchKernel(hipFunction_t f, uint32_t globalWorkSizeX,
                                      uint32_t globalWorkSizeY, uint32_t globalWorkSizeZ,
                                      uint32_t localWorkSizeX, uint32_t localWorkSizeY,
                                      uint32_t localWorkSizeZ, size_t sharedMemBytes,
                                      hipStream_t hStream, void** kernelParams, void** extra,
                                      hipEvent_t startEvent, hipEvent_t stopEvent);
hipError_t hipMemcpy_spt(void* dst, const void* src, size_t sizeBytes, hipMemcpyKind kind);
hipError_t hipMemcpyToSymbol_spt(const void* symbol, const void* src, size_t sizeBytes,
                                 size_t offset, hipMemcpyKind kind);
hipError_t hipMemcpyFromSymbol_spt(void* dst, const void* symbol, size_t sizeBytes, size_t offset,
                                   hipMemcpyKind kind);
hipError_t hipMemcpy2D_spt(void* dst, size_t dpitch, const void* src, size_t spitch, size_t width,
                           size_t height, hipMemcpyKind kind);
hipError_t hipMemcpy2DFromArray_spt(void* dst, size_t dpitch, hipArray_const_t src, size_t wOffset,
                                    size_t hOffset, size_t width, size_t height,
                                    hipMemcpyKind kind);
hipError_t hipMemcpy3D_spt(const struct hipMemcpy3DParms* p);
hipError_t hipMemset_spt(void* dst, int value, size_t sizeBytes);
hipError_t hipMemsetAsync_spt(void* dst, int value, size_t sizeBytes, hipStream_t stream);
hipError_t hipMemset2D_spt(void* dst, size_t pitch, int value, size_t width, size_t height);
hipError_t hipMemset2DAsync_spt(void* dst, size_t pitch, int value, size_t width, size_t height,
                                hipStream_t stream);
hipError_t hipMemset3DAsync_spt(hipPitchedPtr pitchedDevPtr, int value, hipExtent extent,
                                hipStream_t stream);
hipError_t hipMemset3D_spt(hipPitchedPtr pitchedDevPtr, int value, hipExtent extent);
hipError_t hipMemcpyAsync_spt(void* dst, const void* src, size_t sizeBytes, hipMemcpyKind kind,
                              hipStream_t stream);
hipError_t hipMemcpy3DAsync_spt(const hipMemcpy3DParms* p, hipStream_t stream);
hipError_t hipMemcpy2DAsync_spt(void* dst, size_t dpitch, const void* src, size_t spitch,
                                size_t width, size_t height, hipMemcpyKind kind,
                                hipStream_t stream);
hipError_t hipMemcpyFromSymbolAsync_spt(void* dst, const void* symbol, size_t sizeBytes,
                                        size_t offset, hipMemcpyKind kind, hipStream_t stream);
hipError_t hipMemcpyToSymbolAsync_spt(const void* symbol, const void* src, size_t sizeBytes,
                                      size_t offset, hipMemcpyKind kind, hipStream_t stream);
hipError_t hipMemcpyFromArray_spt(void* dst, hipArray_const_t src, size_t wOffsetSrc,
                                  size_t hOffset, size_t count, hipMemcpyKind kind);
hipError_t hipMemcpy2DToArray_spt(hipArray_t dst, size_t wOffset, size_t hOffset, const void* src,
                                  size_t spitch, size_t width, size_t height, hipMemcpyKind kind);
hipError_t hipMemcpy2DFromArrayAsync_spt(void* dst, size_t dpitch, hipArray_const_t src,
                                         size_t wOffsetSrc, size_t hOffsetSrc, size_t width,
                                         size_t height, hipMemcpyKind kind, hipStream_t stream);
hipError_t hipMemcpy2DToArrayAsync_spt(hipArray_t dst, size_t wOffset, size_t hOffset,
                                       const void* src, size_t spitch, size_t width, size_t height,
                                       hipMemcpyKind kind, hipStream_t stream);
hipError_t hipStreamQuery_spt(hipStream_t stream);
hipError_t hipStreamSynchronize_spt(hipStream_t stream);
hipError_t hipStreamGetPriority_spt(hipStream_t stream, int* priority);
hipError_t hipStreamWaitEvent_spt(hipStream_t stream, hipEvent_t event, unsigned int flags);
hipError_t hipStreamGetFlags_spt(hipStream_t stream, unsigned int* flags);
hipError_t hipStreamAddCallback_spt(hipStream_t stream, hipStreamCallback_t callback,
                                    void* userData, unsigned int flags);
hipError_t hipEventRecord_spt(hipEvent_t event, hipStream_t stream = NULL);
hipError_t hipLaunchCooperativeKernel_spt(const void* f, dim3 gridDim, dim3 blockDim,
                                          void** kernelParams, uint32_t sharedMemBytes,
                                          hipStream_t hStream);

hipError_t hipLaunchKernel_spt(const void* function_address, dim3 numBlocks, dim3 dimBlocks,
                               void** args, size_t sharedMemBytes, hipStream_t stream);

hipError_t hipGraphLaunch_spt(hipGraphExec_t graphExec, hipStream_t stream);
hipError_t hipStreamBeginCapture_spt(hipStream_t stream, hipStreamCaptureMode mode);
hipError_t hipStreamEndCapture_spt(hipStream_t stream, hipGraph_t* pGraph);
hipError_t hipStreamIsCapturing_spt(hipStream_t stream, hipStreamCaptureStatus* pCaptureStatus);
hipError_t hipStreamGetCaptureInfo_spt(hipStream_t stream, hipStreamCaptureStatus* pCaptureStatus,
                                       unsigned long long* pId);
hipError_t hipStreamGetCaptureInfo_v2_spt(hipStream_t stream,
                                          hipStreamCaptureStatus* captureStatus_out,
                                          unsigned long long* id_out, hipGraph_t* graph_out,
                                          const hipGraphNode_t** dependencies_out,
                                          size_t* numDependencies_out);
hipError_t hipLaunchHostFunc_spt(hipStream_t stream, hipHostFn_t fn, void* userData);
int hipGetStreamDeviceId(hipStream_t stream);
hipError_t hipDrvGraphAddMemcpyNode(hipGraphNode_t* phGraphNode, hipGraph_t hGraph,
                                    const hipGraphNode_t* dependencies, size_t numDependencies,
                                    const HIP_MEMCPY3D* copyParams, hipCtx_t ctx);
hipError_t hipGetTextureReference(const textureReference** texref, const void* symbol);
hipError_t hipGraphAddExternalSemaphoresSignalNode(
    hipGraphNode_t* pGraphNode, hipGraph_t graph, const hipGraphNode_t* pDependencies,
    size_t numDependencies, const hipExternalSemaphoreSignalNodeParams* nodeParams);
hipError_t hipGraphAddExternalSemaphoresWaitNode(
    hipGraphNode_t* pGraphNode, hipGraph_t graph, const hipGraphNode_t* pDependencies,
    size_t numDependencies, const hipExternalSemaphoreWaitNodeParams* nodeParams);
hipError_t hipGraphExecExternalSemaphoresSignalNodeSetParams(
    hipGraphExec_t hGraphExec, hipGraphNode_t hNode,
    const hipExternalSemaphoreSignalNodeParams* nodeParams);
hipError_t hipGraphExecExternalSemaphoresWaitNodeSetParams(
    hipGraphExec_t hGraphExec, hipGraphNode_t hNode,
    const hipExternalSemaphoreWaitNodeParams* nodeParams);
hipError_t hipGraphExecMemcpyNodeSetParamsFromSymbol(hipGraphExec_t hGraphExec, hipGraphNode_t node,
                                                     void* dst, const void* symbol, size_t count,
                                                     size_t offset, hipMemcpyKind kind);
hipError_t hipGraphExternalSemaphoresSignalNodeGetParams(
    hipGraphNode_t hNode, hipExternalSemaphoreSignalNodeParams* params_out);
hipError_t hipGraphExternalSemaphoresSignalNodeSetParams(
    hipGraphNode_t hNode, const hipExternalSemaphoreSignalNodeParams* nodeParams);
hipError_t hipGraphExternalSemaphoresWaitNodeGetParams(
    hipGraphNode_t hNode, hipExternalSemaphoreWaitNodeParams* params_out);
hipError_t hipGraphExternalSemaphoresWaitNodeSetParams(
    hipGraphNode_t hNode, const hipExternalSemaphoreWaitNodeParams* nodeParams);
hipError_t hipModuleLaunchCooperativeKernelMultiDevice(hipFunctionLaunchParams* launchParamsList,
                                                       unsigned int numDevices, unsigned int flags);
hipError_t hipExtGetLastError();
<<<<<<< HEAD
=======
hipError_t hipTexRefGetBorderColor(float* pBorderColor, const textureReference* texRef);
hipError_t hipTexRefGetArray(hipArray_t* pArray, const textureReference* texRef);
hipError_t hipGetProcAddress(const char* symbol, void** pfn, int hipVersion, uint64_t flags,
                             hipDriverProcAddressQueryResult* symbolStatus);
hipError_t hipStreamBeginCaptureToGraph(hipStream_t stream, hipGraph_t graph,
                                        const hipGraphNode_t* dependencies,
                                        const hipGraphEdgeData* dependencyData,
                                        size_t numDependencies, hipStreamCaptureMode mode);
hipError_t hipGetFuncBySymbol(hipFunction_t* functionPtr, const void* symbolPtr);
hipError_t hipDrvGraphAddMemFreeNode(hipGraphNode_t* phGraphNode, hipGraph_t hGraph,
                                  const hipGraphNode_t* dependencies, size_t numDependencies,
                                  hipDeviceptr_t dptr);
hipError_t hipDrvGraphExecMemcpyNodeSetParams(hipGraphExec_t hGraphExec, hipGraphNode_t hNode,
                                   const HIP_MEMCPY3D* copyParams, hipCtx_t ctx);
hipError_t hipDrvGraphExecMemsetNodeSetParams(hipGraphExec_t hGraphExec, hipGraphNode_t hNode,
                                   const HIP_MEMSET_NODE_PARAMS* memsetParams, hipCtx_t ctx);
>>>>>>> 6cb7b6ec
}  // namespace hip

namespace hip {
namespace {
void UpdateDispatchTable(HipCompilerDispatchTable* ptrCompilerDispatchTable) {
  ptrCompilerDispatchTable->size = sizeof(HipCompilerDispatchTable);
  ptrCompilerDispatchTable->__hipPopCallConfiguration_fn = hip::__hipPopCallConfiguration;
  ptrCompilerDispatchTable->__hipPushCallConfiguration_fn = hip::__hipPushCallConfiguration;
  ptrCompilerDispatchTable->__hipRegisterFatBinary_fn = hip::__hipRegisterFatBinary;
  ptrCompilerDispatchTable->__hipRegisterFunction_fn = hip::__hipRegisterFunction;
  ptrCompilerDispatchTable->__hipRegisterManagedVar_fn = hip::__hipRegisterManagedVar;
  ptrCompilerDispatchTable->__hipRegisterSurface_fn = hip::__hipRegisterSurface;
  ptrCompilerDispatchTable->__hipRegisterTexture_fn = hip::__hipRegisterTexture;
  ptrCompilerDispatchTable->__hipRegisterVar_fn = hip::__hipRegisterVar;
  ptrCompilerDispatchTable->__hipUnregisterFatBinary_fn = hip::__hipUnregisterFatBinary;
}

void UpdateDispatchTable(HipDispatchTable* ptrDispatchTable) {
  ptrDispatchTable->size = sizeof(HipDispatchTable);
  ptrDispatchTable->hipApiName_fn = hip::hipApiName;
  ptrDispatchTable->hipArray3DCreate_fn = hip::hipArray3DCreate;
  ptrDispatchTable->hipArray3DGetDescriptor_fn = hip::hipArray3DGetDescriptor;
  ptrDispatchTable->hipArrayCreate_fn = hip::hipArrayCreate;
  ptrDispatchTable->hipArrayDestroy_fn = hip::hipArrayDestroy;
  ptrDispatchTable->hipArrayGetDescriptor_fn = hip::hipArrayGetDescriptor;
  ptrDispatchTable->hipArrayGetInfo_fn = hip::hipArrayGetInfo;
  ptrDispatchTable->hipBindTexture_fn = hip::hipBindTexture;
  ptrDispatchTable->hipBindTexture2D_fn = hip::hipBindTexture2D;
  ptrDispatchTable->hipBindTextureToArray_fn = hip::hipBindTextureToArray;
  ptrDispatchTable->hipBindTextureToMipmappedArray_fn = hip::hipBindTextureToMipmappedArray;
  ptrDispatchTable->hipChooseDevice_fn = hip::hipChooseDevice;
  ptrDispatchTable->hipChooseDeviceR0000_fn = hip::hipChooseDeviceR0000;
  ptrDispatchTable->hipConfigureCall_fn = hip::hipConfigureCall;
  ptrDispatchTable->hipCreateSurfaceObject_fn = hip::hipCreateSurfaceObject;
  ptrDispatchTable->hipCreateTextureObject_fn = hip::hipCreateTextureObject;
  ptrDispatchTable->hipCtxCreate_fn = hip::hipCtxCreate;
  ptrDispatchTable->hipCtxDestroy_fn = hip::hipCtxDestroy;
  ptrDispatchTable->hipCtxDisablePeerAccess_fn = hip::hipCtxDisablePeerAccess;
  ptrDispatchTable->hipCtxEnablePeerAccess_fn = hip::hipCtxEnablePeerAccess;
  ptrDispatchTable->hipCtxGetApiVersion_fn = hip::hipCtxGetApiVersion;
  ptrDispatchTable->hipCtxGetCacheConfig_fn = hip::hipCtxGetCacheConfig;
  ptrDispatchTable->hipCtxGetCurrent_fn = hip::hipCtxGetCurrent;
  ptrDispatchTable->hipCtxGetDevice_fn = hip::hipCtxGetDevice;
  ptrDispatchTable->hipCtxGetFlags_fn = hip::hipCtxGetFlags;
  ptrDispatchTable->hipCtxGetSharedMemConfig_fn = hip::hipCtxGetSharedMemConfig;
  ptrDispatchTable->hipCtxPopCurrent_fn = hip::hipCtxPopCurrent;
  ptrDispatchTable->hipCtxPushCurrent_fn = hip::hipCtxPushCurrent;
  ptrDispatchTable->hipCtxSetCacheConfig_fn = hip::hipCtxSetCacheConfig;
  ptrDispatchTable->hipCtxSetCurrent_fn = hip::hipCtxSetCurrent;
  ptrDispatchTable->hipCtxSetSharedMemConfig_fn = hip::hipCtxSetSharedMemConfig;
  ptrDispatchTable->hipCtxSynchronize_fn = hip::hipCtxSynchronize;
  ptrDispatchTable->hipDestroyExternalMemory_fn = hip::hipDestroyExternalMemory;
  ptrDispatchTable->hipDestroyExternalSemaphore_fn = hip::hipDestroyExternalSemaphore;
  ptrDispatchTable->hipDestroySurfaceObject_fn = hip::hipDestroySurfaceObject;
  ptrDispatchTable->hipDestroyTextureObject_fn = hip::hipDestroyTextureObject;
  ptrDispatchTable->hipDeviceCanAccessPeer_fn = hip::hipDeviceCanAccessPeer;
  ptrDispatchTable->hipDeviceComputeCapability_fn = hip::hipDeviceComputeCapability;
  ptrDispatchTable->hipDeviceDisablePeerAccess_fn = hip::hipDeviceDisablePeerAccess;
  ptrDispatchTable->hipDeviceEnablePeerAccess_fn = hip::hipDeviceEnablePeerAccess;
  ptrDispatchTable->hipDeviceGet_fn = hip::hipDeviceGet;
  ptrDispatchTable->hipDeviceGetAttribute_fn = hip::hipDeviceGetAttribute;
  ptrDispatchTable->hipDeviceGetByPCIBusId_fn = hip::hipDeviceGetByPCIBusId;
  ptrDispatchTable->hipDeviceGetCacheConfig_fn = hip::hipDeviceGetCacheConfig;
  ptrDispatchTable->hipDeviceGetDefaultMemPool_fn = hip::hipDeviceGetDefaultMemPool;
  ptrDispatchTable->hipDeviceGetGraphMemAttribute_fn = hip::hipDeviceGetGraphMemAttribute;
  ptrDispatchTable->hipDeviceGetLimit_fn = hip::hipDeviceGetLimit;
  ptrDispatchTable->hipDeviceGetMemPool_fn = hip::hipDeviceGetMemPool;
  ptrDispatchTable->hipDeviceGetName_fn = hip::hipDeviceGetName;
  ptrDispatchTable->hipDeviceGetP2PAttribute_fn = hip::hipDeviceGetP2PAttribute;
  ptrDispatchTable->hipDeviceGetPCIBusId_fn = hip::hipDeviceGetPCIBusId;
  ptrDispatchTable->hipDeviceGetSharedMemConfig_fn = hip::hipDeviceGetSharedMemConfig;
  ptrDispatchTable->hipDeviceGetStreamPriorityRange_fn = hip::hipDeviceGetStreamPriorityRange;
  ptrDispatchTable->hipDeviceGetUuid_fn = hip::hipDeviceGetUuid;
  ptrDispatchTable->hipDeviceGraphMemTrim_fn = hip::hipDeviceGraphMemTrim;
  ptrDispatchTable->hipDevicePrimaryCtxGetState_fn = hip::hipDevicePrimaryCtxGetState;
  ptrDispatchTable->hipDevicePrimaryCtxRelease_fn = hip::hipDevicePrimaryCtxRelease;
  ptrDispatchTable->hipDevicePrimaryCtxReset_fn = hip::hipDevicePrimaryCtxReset;
  ptrDispatchTable->hipDevicePrimaryCtxRetain_fn = hip::hipDevicePrimaryCtxRetain;
  ptrDispatchTable->hipDevicePrimaryCtxSetFlags_fn = hip::hipDevicePrimaryCtxSetFlags;
  ptrDispatchTable->hipDeviceReset_fn = hip::hipDeviceReset;
  ptrDispatchTable->hipDeviceSetCacheConfig_fn = hip::hipDeviceSetCacheConfig;
  ptrDispatchTable->hipDeviceSetGraphMemAttribute_fn = hip::hipDeviceSetGraphMemAttribute;
  ptrDispatchTable->hipDeviceSetLimit_fn = hip::hipDeviceSetLimit;
  ptrDispatchTable->hipDeviceSetMemPool_fn = hip::hipDeviceSetMemPool;
  ptrDispatchTable->hipDeviceSetSharedMemConfig_fn = hip::hipDeviceSetSharedMemConfig;
  ptrDispatchTable->hipDeviceSynchronize_fn = hip::hipDeviceSynchronize;
  ptrDispatchTable->hipDeviceTotalMem_fn = hip::hipDeviceTotalMem;
  ptrDispatchTable->hipDriverGetVersion_fn = hip::hipDriverGetVersion;
  ptrDispatchTable->hipDrvGetErrorName_fn = hip::hipDrvGetErrorName;
  ptrDispatchTable->hipDrvGetErrorString_fn = hip::hipDrvGetErrorString;
  ptrDispatchTable->hipDrvGraphAddMemcpyNode_fn = hip::hipDrvGraphAddMemcpyNode;
  ptrDispatchTable->hipDrvMemcpy2DUnaligned_fn = hip::hipDrvMemcpy2DUnaligned;
  ptrDispatchTable->hipDrvMemcpy3D_fn = hip::hipDrvMemcpy3D;
  ptrDispatchTable->hipDrvMemcpy3DAsync_fn = hip::hipDrvMemcpy3DAsync;
  ptrDispatchTable->hipDrvPointerGetAttributes_fn = hip::hipDrvPointerGetAttributes;
  ptrDispatchTable->hipEventCreate_fn = hip::hipEventCreate;
  ptrDispatchTable->hipEventCreateWithFlags_fn = hip::hipEventCreateWithFlags;
  ptrDispatchTable->hipEventDestroy_fn = hip::hipEventDestroy;
  ptrDispatchTable->hipEventElapsedTime_fn = hip::hipEventElapsedTime;
  ptrDispatchTable->hipEventQuery_fn = hip::hipEventQuery;
  ptrDispatchTable->hipEventRecord_fn = hip::hipEventRecord;
  ptrDispatchTable->hipEventSynchronize_fn = hip::hipEventSynchronize;
  ptrDispatchTable->hipExtGetLinkTypeAndHopCount_fn = hip::hipExtGetLinkTypeAndHopCount;
  ptrDispatchTable->hipExtLaunchKernel_fn = hip::hipExtLaunchKernel;
  ptrDispatchTable->hipExtLaunchMultiKernelMultiDevice_fn = hip::hipExtLaunchMultiKernelMultiDevice;
  ptrDispatchTable->hipExtMallocWithFlags_fn = hip::hipExtMallocWithFlags;
  ptrDispatchTable->hipExtStreamCreateWithCUMask_fn = hip::hipExtStreamCreateWithCUMask;
  ptrDispatchTable->hipExtStreamGetCUMask_fn = hip::hipExtStreamGetCUMask;
  ptrDispatchTable->hipExternalMemoryGetMappedBuffer_fn = hip::hipExternalMemoryGetMappedBuffer;
  ptrDispatchTable->hipFree_fn = hip::hipFree;
  ptrDispatchTable->hipFreeArray_fn = hip::hipFreeArray;
  ptrDispatchTable->hipFreeAsync_fn = hip::hipFreeAsync;
  ptrDispatchTable->hipFreeHost_fn = hip::hipFreeHost;
  ptrDispatchTable->hipFreeMipmappedArray_fn = hip::hipFreeMipmappedArray;
  ptrDispatchTable->hipFuncGetAttribute_fn = hip::hipFuncGetAttribute;
  ptrDispatchTable->hipFuncGetAttributes_fn = hip::hipFuncGetAttributes;
  ptrDispatchTable->hipFuncSetAttribute_fn = hip::hipFuncSetAttribute;
  ptrDispatchTable->hipFuncSetCacheConfig_fn = hip::hipFuncSetCacheConfig;
  ptrDispatchTable->hipFuncSetSharedMemConfig_fn = hip::hipFuncSetSharedMemConfig;
  ptrDispatchTable->hipGLGetDevices_fn = hip::hipGLGetDevices;
  ptrDispatchTable->hipGetChannelDesc_fn = hip::hipGetChannelDesc;
  ptrDispatchTable->hipGetDevice_fn = hip::hipGetDevice;
  ptrDispatchTable->hipGetDeviceCount_fn = hip::hipGetDeviceCount;
  ptrDispatchTable->hipGetDeviceFlags_fn = hip::hipGetDeviceFlags;
  ptrDispatchTable->hipGetDevicePropertiesR0600_fn = hip::hipGetDevicePropertiesR0600;
  ptrDispatchTable->hipGetErrorName_fn = hip::hipGetErrorName;
  ptrDispatchTable->hipGetErrorString_fn = hip::hipGetErrorString;
  ptrDispatchTable->hipGetLastError_fn = hip::hipGetLastError;
  ptrDispatchTable->hipGetMipmappedArrayLevel_fn = hip::hipGetMipmappedArrayLevel;
  ptrDispatchTable->hipGetSymbolAddress_fn = hip::hipGetSymbolAddress;
  ptrDispatchTable->hipGetSymbolSize_fn = hip::hipGetSymbolSize;
  ptrDispatchTable->hipGetTextureAlignmentOffset_fn = hip::hipGetTextureAlignmentOffset;
  ptrDispatchTable->hipGetTextureObjectResourceDesc_fn = hip::hipGetTextureObjectResourceDesc;
  ptrDispatchTable->hipGetTextureObjectResourceViewDesc_fn =
      hip::hipGetTextureObjectResourceViewDesc;
  ptrDispatchTable->hipGetTextureObjectTextureDesc_fn = hip::hipGetTextureObjectTextureDesc;
  ptrDispatchTable->hipGetTextureReference_fn = hip::hipGetTextureReference;
  ptrDispatchTable->hipGraphAddChildGraphNode_fn = hip::hipGraphAddChildGraphNode;
  ptrDispatchTable->hipGraphAddDependencies_fn = hip::hipGraphAddDependencies;
  ptrDispatchTable->hipGraphAddEmptyNode_fn = hip::hipGraphAddEmptyNode;
  ptrDispatchTable->hipGraphAddEventRecordNode_fn = hip::hipGraphAddEventRecordNode;
  ptrDispatchTable->hipGraphAddEventWaitNode_fn = hip::hipGraphAddEventWaitNode;
  ptrDispatchTable->hipGraphAddHostNode_fn = hip::hipGraphAddHostNode;
  ptrDispatchTable->hipGraphAddKernelNode_fn = hip::hipGraphAddKernelNode;
  ptrDispatchTable->hipGraphAddMemAllocNode_fn = hip::hipGraphAddMemAllocNode;
  ptrDispatchTable->hipGraphAddMemFreeNode_fn = hip::hipGraphAddMemFreeNode;
  ptrDispatchTable->hipGraphAddMemcpyNode_fn = hip::hipGraphAddMemcpyNode;
  ptrDispatchTable->hipGraphAddMemcpyNode1D_fn = hip::hipGraphAddMemcpyNode1D;
  ptrDispatchTable->hipGraphAddMemcpyNodeFromSymbol_fn = hip::hipGraphAddMemcpyNodeFromSymbol;
  ptrDispatchTable->hipGraphAddMemcpyNodeToSymbol_fn = hip::hipGraphAddMemcpyNodeToSymbol;
  ptrDispatchTable->hipGraphAddMemsetNode_fn = hip::hipGraphAddMemsetNode;
  ptrDispatchTable->hipGraphAddNode_fn = hip::hipGraphAddNode;
  ptrDispatchTable->hipGraphChildGraphNodeGetGraph_fn = hip::hipGraphChildGraphNodeGetGraph;
  ptrDispatchTable->hipGraphClone_fn = hip::hipGraphClone;
  ptrDispatchTable->hipGraphCreate_fn = hip::hipGraphCreate;
  ptrDispatchTable->hipGraphDebugDotPrint_fn = hip::hipGraphDebugDotPrint;
  ptrDispatchTable->hipGraphDestroy_fn = hip::hipGraphDestroy;
  ptrDispatchTable->hipGraphDestroyNode_fn = hip::hipGraphDestroyNode;
  ptrDispatchTable->hipGraphEventRecordNodeGetEvent_fn = hip::hipGraphEventRecordNodeGetEvent;
  ptrDispatchTable->hipGraphEventRecordNodeSetEvent_fn = hip::hipGraphEventRecordNodeSetEvent;
  ptrDispatchTable->hipGraphEventWaitNodeGetEvent_fn = hip::hipGraphEventWaitNodeGetEvent;
  ptrDispatchTable->hipGraphEventWaitNodeSetEvent_fn = hip::hipGraphEventWaitNodeSetEvent;
  ptrDispatchTable->hipGraphExecChildGraphNodeSetParams_fn =
      hip::hipGraphExecChildGraphNodeSetParams;
  ptrDispatchTable->hipGraphExecDestroy_fn = hip::hipGraphExecDestroy;
  ptrDispatchTable->hipGraphExecEventRecordNodeSetEvent_fn =
      hip::hipGraphExecEventRecordNodeSetEvent;
  ptrDispatchTable->hipGraphExecEventWaitNodeSetEvent_fn = hip::hipGraphExecEventWaitNodeSetEvent;
  ptrDispatchTable->hipGraphExecHostNodeSetParams_fn = hip::hipGraphExecHostNodeSetParams;
  ptrDispatchTable->hipGraphExecKernelNodeSetParams_fn = hip::hipGraphExecKernelNodeSetParams;
  ptrDispatchTable->hipGraphExecMemcpyNodeSetParams_fn = hip::hipGraphExecMemcpyNodeSetParams;
  ptrDispatchTable->hipGraphExecMemcpyNodeSetParams1D_fn = hip::hipGraphExecMemcpyNodeSetParams1D;
  ptrDispatchTable->hipGraphExecMemcpyNodeSetParamsFromSymbol_fn =
      hip::hipGraphExecMemcpyNodeSetParamsFromSymbol;
  ptrDispatchTable->hipGraphExecMemcpyNodeSetParamsToSymbol_fn =
      hip::hipGraphExecMemcpyNodeSetParamsToSymbol;
  ptrDispatchTable->hipGraphExecMemsetNodeSetParams_fn = hip::hipGraphExecMemsetNodeSetParams;
  ptrDispatchTable->hipGraphExecUpdate_fn = hip::hipGraphExecUpdate;
  ptrDispatchTable->hipGraphGetEdges_fn = hip::hipGraphGetEdges;
  ptrDispatchTable->hipGraphGetNodes_fn = hip::hipGraphGetNodes;
  ptrDispatchTable->hipGraphGetRootNodes_fn = hip::hipGraphGetRootNodes;
  ptrDispatchTable->hipGraphHostNodeGetParams_fn = hip::hipGraphHostNodeGetParams;
  ptrDispatchTable->hipGraphHostNodeSetParams_fn = hip::hipGraphHostNodeSetParams;
  ptrDispatchTable->hipGraphInstantiate_fn = hip::hipGraphInstantiate;
  ptrDispatchTable->hipGraphInstantiateWithFlags_fn = hip::hipGraphInstantiateWithFlags;
  ptrDispatchTable->hipGraphInstantiateWithParams_fn = hip::hipGraphInstantiateWithParams;
  ptrDispatchTable->hipGraphKernelNodeCopyAttributes_fn = hip::hipGraphKernelNodeCopyAttributes;
  ptrDispatchTable->hipGraphKernelNodeGetAttribute_fn = hip::hipGraphKernelNodeGetAttribute;
  ptrDispatchTable->hipGraphKernelNodeGetParams_fn = hip::hipGraphKernelNodeGetParams;
  ptrDispatchTable->hipGraphKernelNodeSetAttribute_fn = hip::hipGraphKernelNodeSetAttribute;
  ptrDispatchTable->hipGraphKernelNodeSetParams_fn = hip::hipGraphKernelNodeSetParams;
  ptrDispatchTable->hipGraphLaunch_fn = hip::hipGraphLaunch;
  ptrDispatchTable->hipGraphMemAllocNodeGetParams_fn = hip::hipGraphMemAllocNodeGetParams;
  ptrDispatchTable->hipGraphMemFreeNodeGetParams_fn = hip::hipGraphMemFreeNodeGetParams;
  ptrDispatchTable->hipGraphMemcpyNodeGetParams_fn = hip::hipGraphMemcpyNodeGetParams;
  ptrDispatchTable->hipGraphMemcpyNodeSetParams_fn = hip::hipGraphMemcpyNodeSetParams;
  ptrDispatchTable->hipGraphMemcpyNodeSetParams1D_fn = hip::hipGraphMemcpyNodeSetParams1D;
  ptrDispatchTable->hipGraphMemcpyNodeSetParamsFromSymbol_fn =
      hip::hipGraphMemcpyNodeSetParamsFromSymbol;
  ptrDispatchTable->hipGraphMemcpyNodeSetParamsToSymbol_fn =
      hip::hipGraphMemcpyNodeSetParamsToSymbol;
  ptrDispatchTable->hipGraphMemsetNodeGetParams_fn = hip::hipGraphMemsetNodeGetParams;
  ptrDispatchTable->hipGraphMemsetNodeSetParams_fn = hip::hipGraphMemsetNodeSetParams;
  ptrDispatchTable->hipGraphNodeFindInClone_fn = hip::hipGraphNodeFindInClone;
  ptrDispatchTable->hipGraphNodeGetDependencies_fn = hip::hipGraphNodeGetDependencies;
  ptrDispatchTable->hipGraphNodeGetDependentNodes_fn = hip::hipGraphNodeGetDependentNodes;
  ptrDispatchTable->hipGraphNodeGetEnabled_fn = hip::hipGraphNodeGetEnabled;
  ptrDispatchTable->hipGraphNodeGetType_fn = hip::hipGraphNodeGetType;
  ptrDispatchTable->hipGraphNodeSetEnabled_fn = hip::hipGraphNodeSetEnabled;
  ptrDispatchTable->hipGraphReleaseUserObject_fn = hip::hipGraphReleaseUserObject;
  ptrDispatchTable->hipGraphRemoveDependencies_fn = hip::hipGraphRemoveDependencies;
  ptrDispatchTable->hipGraphRetainUserObject_fn = hip::hipGraphRetainUserObject;
  ptrDispatchTable->hipGraphUpload_fn = hip::hipGraphUpload;
  ptrDispatchTable->hipGraphicsGLRegisterBuffer_fn = hip::hipGraphicsGLRegisterBuffer;
  ptrDispatchTable->hipGraphicsGLRegisterImage_fn = hip::hipGraphicsGLRegisterImage;
  ptrDispatchTable->hipGraphicsMapResources_fn = hip::hipGraphicsMapResources;
  ptrDispatchTable->hipGraphicsResourceGetMappedPointer_fn =
      hip::hipGraphicsResourceGetMappedPointer;
  ptrDispatchTable->hipGraphicsSubResourceGetMappedArray_fn =
      hip::hipGraphicsSubResourceGetMappedArray;
  ptrDispatchTable->hipGraphicsUnmapResources_fn = hip::hipGraphicsUnmapResources;
  ptrDispatchTable->hipGraphicsUnregisterResource_fn = hip::hipGraphicsUnregisterResource;
  ptrDispatchTable->hipHostAlloc_fn = hip::hipHostAlloc;
  ptrDispatchTable->hipHostFree_fn = hip::hipHostFree;
  ptrDispatchTable->hipHostGetDevicePointer_fn = hip::hipHostGetDevicePointer;
  ptrDispatchTable->hipHostGetFlags_fn = hip::hipHostGetFlags;
  ptrDispatchTable->hipHostMalloc_fn = hip::hipHostMalloc;
  ptrDispatchTable->hipHostRegister_fn = hip::hipHostRegister;
  ptrDispatchTable->hipHostUnregister_fn = hip::hipHostUnregister;
  ptrDispatchTable->hipImportExternalMemory_fn = hip::hipImportExternalMemory;
  ptrDispatchTable->hipImportExternalSemaphore_fn = hip::hipImportExternalSemaphore;
  ptrDispatchTable->hipInit_fn = hip::hipInit;
  ptrDispatchTable->hipIpcCloseMemHandle_fn = hip::hipIpcCloseMemHandle;
  ptrDispatchTable->hipIpcGetEventHandle_fn = hip::hipIpcGetEventHandle;
  ptrDispatchTable->hipIpcGetMemHandle_fn = hip::hipIpcGetMemHandle;
  ptrDispatchTable->hipIpcOpenEventHandle_fn = hip::hipIpcOpenEventHandle;
  ptrDispatchTable->hipIpcOpenMemHandle_fn = hip::hipIpcOpenMemHandle;
  ptrDispatchTable->hipKernelNameRef_fn = hip::hipKernelNameRef;
  ptrDispatchTable->hipKernelNameRefByPtr_fn = hip::hipKernelNameRefByPtr;
  ptrDispatchTable->hipLaunchByPtr_fn = hip::hipLaunchByPtr;
  ptrDispatchTable->hipLaunchCooperativeKernel_fn = hip::hipLaunchCooperativeKernel;
  ptrDispatchTable->hipLaunchCooperativeKernelMultiDevice_fn =
      hip::hipLaunchCooperativeKernelMultiDevice;
  ptrDispatchTable->hipLaunchHostFunc_fn = hip::hipLaunchHostFunc;
  ptrDispatchTable->hipLaunchKernel_fn = hip::hipLaunchKernel;
  ptrDispatchTable->hipMalloc_fn = hip::hipMalloc;
  ptrDispatchTable->hipMalloc3D_fn = hip::hipMalloc3D;
  ptrDispatchTable->hipMalloc3DArray_fn = hip::hipMalloc3DArray;
  ptrDispatchTable->hipMallocArray_fn = hip::hipMallocArray;
  ptrDispatchTable->hipMallocAsync_fn = hip::hipMallocAsync;
  ptrDispatchTable->hipMallocFromPoolAsync_fn = hip::hipMallocFromPoolAsync;
  ptrDispatchTable->hipMallocHost_fn = hip::hipMallocHost;
  ptrDispatchTable->hipMallocManaged_fn = hip::hipMallocManaged;
  ptrDispatchTable->hipMallocMipmappedArray_fn = hip::hipMallocMipmappedArray;
  ptrDispatchTable->hipMallocPitch_fn = hip::hipMallocPitch;
  ptrDispatchTable->hipMemAddressFree_fn = hip::hipMemAddressFree;
  ptrDispatchTable->hipMemAddressReserve_fn = hip::hipMemAddressReserve;
  ptrDispatchTable->hipMemAdvise_fn = hip::hipMemAdvise;
  ptrDispatchTable->hipMemAllocHost_fn = hip::hipMemAllocHost;
  ptrDispatchTable->hipMemAllocPitch_fn = hip::hipMemAllocPitch;
  ptrDispatchTable->hipMemCreate_fn = hip::hipMemCreate;
  ptrDispatchTable->hipMemExportToShareableHandle_fn = hip::hipMemExportToShareableHandle;
  ptrDispatchTable->hipMemGetAccess_fn = hip::hipMemGetAccess;
  ptrDispatchTable->hipMemGetAddressRange_fn = hip::hipMemGetAddressRange;
  ptrDispatchTable->hipMemGetAllocationGranularity_fn = hip::hipMemGetAllocationGranularity;
  ptrDispatchTable->hipMemGetAllocationPropertiesFromHandle_fn =
      hip::hipMemGetAllocationPropertiesFromHandle;
  ptrDispatchTable->hipMemGetInfo_fn = hip::hipMemGetInfo;
  ptrDispatchTable->hipMemImportFromShareableHandle_fn = hip::hipMemImportFromShareableHandle;
  ptrDispatchTable->hipMemMap_fn = hip::hipMemMap;
  ptrDispatchTable->hipMemMapArrayAsync_fn = hip::hipMemMapArrayAsync;
  ptrDispatchTable->hipMemPoolCreate_fn = hip::hipMemPoolCreate;
  ptrDispatchTable->hipMemPoolDestroy_fn = hip::hipMemPoolDestroy;
  ptrDispatchTable->hipMemPoolExportPointer_fn = hip::hipMemPoolExportPointer;
  ptrDispatchTable->hipMemPoolExportToShareableHandle_fn = hip::hipMemPoolExportToShareableHandle;
  ptrDispatchTable->hipMemPoolGetAccess_fn = hip::hipMemPoolGetAccess;
  ptrDispatchTable->hipMemPoolGetAttribute_fn = hip::hipMemPoolGetAttribute;
  ptrDispatchTable->hipMemPoolImportFromShareableHandle_fn =
      hip::hipMemPoolImportFromShareableHandle;
  ptrDispatchTable->hipMemPoolImportPointer_fn = hip::hipMemPoolImportPointer;
  ptrDispatchTable->hipMemPoolSetAccess_fn = hip::hipMemPoolSetAccess;
  ptrDispatchTable->hipMemPoolSetAttribute_fn = hip::hipMemPoolSetAttribute;
  ptrDispatchTable->hipMemPoolTrimTo_fn = hip::hipMemPoolTrimTo;
  ptrDispatchTable->hipMemPrefetchAsync_fn = hip::hipMemPrefetchAsync;
  ptrDispatchTable->hipMemPtrGetInfo_fn = hip::hipMemPtrGetInfo;
  ptrDispatchTable->hipMemRangeGetAttribute_fn = hip::hipMemRangeGetAttribute;
  ptrDispatchTable->hipMemRangeGetAttributes_fn = hip::hipMemRangeGetAttributes;
  ptrDispatchTable->hipMemRelease_fn = hip::hipMemRelease;
  ptrDispatchTable->hipMemRetainAllocationHandle_fn = hip::hipMemRetainAllocationHandle;
  ptrDispatchTable->hipMemSetAccess_fn = hip::hipMemSetAccess;
  ptrDispatchTable->hipMemUnmap_fn = hip::hipMemUnmap;
  ptrDispatchTable->hipMemcpy_fn = hip::hipMemcpy;
  ptrDispatchTable->hipMemcpy2D_fn = hip::hipMemcpy2D;
  ptrDispatchTable->hipMemcpy2DAsync_fn = hip::hipMemcpy2DAsync;
  ptrDispatchTable->hipMemcpy2DFromArray_fn = hip::hipMemcpy2DFromArray;
  ptrDispatchTable->hipMemcpy2DFromArrayAsync_fn = hip::hipMemcpy2DFromArrayAsync;
  ptrDispatchTable->hipMemcpy2DToArray_fn = hip::hipMemcpy2DToArray;
  ptrDispatchTable->hipMemcpy2DToArrayAsync_fn = hip::hipMemcpy2DToArrayAsync;
  ptrDispatchTable->hipMemcpy3D_fn = hip::hipMemcpy3D;
  ptrDispatchTable->hipMemcpy3DAsync_fn = hip::hipMemcpy3DAsync;
  ptrDispatchTable->hipMemcpyAsync_fn = hip::hipMemcpyAsync;
  ptrDispatchTable->hipMemcpyAtoH_fn = hip::hipMemcpyAtoH;
  ptrDispatchTable->hipMemcpyDtoD_fn = hip::hipMemcpyDtoD;
  ptrDispatchTable->hipMemcpyDtoDAsync_fn = hip::hipMemcpyDtoDAsync;
  ptrDispatchTable->hipMemcpyDtoH_fn = hip::hipMemcpyDtoH;
  ptrDispatchTable->hipMemcpyDtoHAsync_fn = hip::hipMemcpyDtoHAsync;
  ptrDispatchTable->hipMemcpyFromArray_fn = hip::hipMemcpyFromArray;
  ptrDispatchTable->hipMemcpyFromSymbol_fn = hip::hipMemcpyFromSymbol;
  ptrDispatchTable->hipMemcpyFromSymbolAsync_fn = hip::hipMemcpyFromSymbolAsync;
  ptrDispatchTable->hipMemcpyHtoA_fn = hip::hipMemcpyHtoA;
  ptrDispatchTable->hipMemcpyHtoD_fn = hip::hipMemcpyHtoD;
  ptrDispatchTable->hipMemcpyHtoDAsync_fn = hip::hipMemcpyHtoDAsync;
  ptrDispatchTable->hipMemcpyParam2D_fn = hip::hipMemcpyParam2D;
  ptrDispatchTable->hipMemcpyParam2DAsync_fn = hip::hipMemcpyParam2DAsync;
  ptrDispatchTable->hipMemcpyPeer_fn = hip::hipMemcpyPeer;
  ptrDispatchTable->hipMemcpyPeerAsync_fn = hip::hipMemcpyPeerAsync;
  ptrDispatchTable->hipMemcpyToArray_fn = hip::hipMemcpyToArray;
  ptrDispatchTable->hipMemcpyToSymbol_fn = hip::hipMemcpyToSymbol;
  ptrDispatchTable->hipMemcpyToSymbolAsync_fn = hip::hipMemcpyToSymbolAsync;
  ptrDispatchTable->hipMemcpyWithStream_fn = hip::hipMemcpyWithStream;
  ptrDispatchTable->hipMemset_fn = hip::hipMemset;
  ptrDispatchTable->hipMemset2D_fn = hip::hipMemset2D;
  ptrDispatchTable->hipMemset2DAsync_fn = hip::hipMemset2DAsync;
  ptrDispatchTable->hipMemset3D_fn = hip::hipMemset3D;
  ptrDispatchTable->hipMemset3DAsync_fn = hip::hipMemset3DAsync;
  ptrDispatchTable->hipMemsetAsync_fn = hip::hipMemsetAsync;
  ptrDispatchTable->hipMemsetD16_fn = hip::hipMemsetD16;
  ptrDispatchTable->hipMemsetD16Async_fn = hip::hipMemsetD16Async;
  ptrDispatchTable->hipMemsetD32_fn = hip::hipMemsetD32;
  ptrDispatchTable->hipMemsetD32Async_fn = hip::hipMemsetD32Async;
  ptrDispatchTable->hipMemsetD8_fn = hip::hipMemsetD8;
  ptrDispatchTable->hipMemsetD8Async_fn = hip::hipMemsetD8Async;
  ptrDispatchTable->hipMipmappedArrayCreate_fn = hip::hipMipmappedArrayCreate;
  ptrDispatchTable->hipMipmappedArrayDestroy_fn = hip::hipMipmappedArrayDestroy;
  ptrDispatchTable->hipMipmappedArrayGetLevel_fn = hip::hipMipmappedArrayGetLevel;
  ptrDispatchTable->hipModuleGetFunction_fn = hip::hipModuleGetFunction;
  ptrDispatchTable->hipModuleGetGlobal_fn = hip::hipModuleGetGlobal;
  ptrDispatchTable->hipModuleGetTexRef_fn = hip::hipModuleGetTexRef;
  ptrDispatchTable->hipModuleLaunchCooperativeKernel_fn = hip::hipModuleLaunchCooperativeKernel;
  ptrDispatchTable->hipModuleLaunchCooperativeKernelMultiDevice_fn =
      hip::hipModuleLaunchCooperativeKernelMultiDevice;
  ptrDispatchTable->hipModuleLaunchKernel_fn = hip::hipModuleLaunchKernel;
  ptrDispatchTable->hipModuleLoad_fn = hip::hipModuleLoad;
  ptrDispatchTable->hipModuleLoadData_fn = hip::hipModuleLoadData;
  ptrDispatchTable->hipModuleLoadDataEx_fn = hip::hipModuleLoadDataEx;
  ptrDispatchTable->hipModuleOccupancyMaxActiveBlocksPerMultiprocessor_fn =
      hip::hipModuleOccupancyMaxActiveBlocksPerMultiprocessor;
  ptrDispatchTable->hipModuleOccupancyMaxActiveBlocksPerMultiprocessorWithFlags_fn =
      hip::hipModuleOccupancyMaxActiveBlocksPerMultiprocessorWithFlags;
  ptrDispatchTable->hipModuleOccupancyMaxPotentialBlockSize_fn =
      hip::hipModuleOccupancyMaxPotentialBlockSize;
  ptrDispatchTable->hipModuleOccupancyMaxPotentialBlockSizeWithFlags_fn =
      hip::hipModuleOccupancyMaxPotentialBlockSizeWithFlags;
  ptrDispatchTable->hipModuleUnload_fn = hip::hipModuleUnload;
  ptrDispatchTable->hipOccupancyMaxActiveBlocksPerMultiprocessor_fn =
      hip::hipOccupancyMaxActiveBlocksPerMultiprocessor;
  ptrDispatchTable->hipOccupancyMaxActiveBlocksPerMultiprocessorWithFlags_fn =
      hip::hipOccupancyMaxActiveBlocksPerMultiprocessorWithFlags;
  ptrDispatchTable->hipOccupancyMaxPotentialBlockSize_fn = hip::hipOccupancyMaxPotentialBlockSize;
  ptrDispatchTable->hipPeekAtLastError_fn = hip::hipPeekAtLastError;
  ptrDispatchTable->hipPointerGetAttribute_fn = hip::hipPointerGetAttribute;
  ptrDispatchTable->hipPointerGetAttributes_fn = hip::hipPointerGetAttributes;
  ptrDispatchTable->hipPointerSetAttribute_fn = hip::hipPointerSetAttribute;
  ptrDispatchTable->hipProfilerStart_fn = hip::hipProfilerStart;
  ptrDispatchTable->hipProfilerStop_fn = hip::hipProfilerStop;
  ptrDispatchTable->hipRuntimeGetVersion_fn = hip::hipRuntimeGetVersion;
  ptrDispatchTable->hipSetDevice_fn = hip::hipSetDevice;
  ptrDispatchTable->hipSetDeviceFlags_fn = hip::hipSetDeviceFlags;
  ptrDispatchTable->hipSetupArgument_fn = hip::hipSetupArgument;
  ptrDispatchTable->hipSignalExternalSemaphoresAsync_fn = hip::hipSignalExternalSemaphoresAsync;
  ptrDispatchTable->hipStreamAddCallback_fn = hip::hipStreamAddCallback;
  ptrDispatchTable->hipStreamAttachMemAsync_fn = hip::hipStreamAttachMemAsync;
  ptrDispatchTable->hipStreamBeginCapture_fn = hip::hipStreamBeginCapture;
  ptrDispatchTable->hipStreamCreate_fn = hip::hipStreamCreate;
  ptrDispatchTable->hipStreamCreateWithFlags_fn = hip::hipStreamCreateWithFlags;
  ptrDispatchTable->hipStreamCreateWithPriority_fn = hip::hipStreamCreateWithPriority;
  ptrDispatchTable->hipStreamDestroy_fn = hip::hipStreamDestroy;
  ptrDispatchTable->hipStreamEndCapture_fn = hip::hipStreamEndCapture;
  ptrDispatchTable->hipStreamGetCaptureInfo_fn = hip::hipStreamGetCaptureInfo;
  ptrDispatchTable->hipStreamGetCaptureInfo_v2_fn = hip::hipStreamGetCaptureInfo_v2;
  ptrDispatchTable->hipStreamGetDevice_fn = hip::hipStreamGetDevice;
  ptrDispatchTable->hipStreamGetFlags_fn = hip::hipStreamGetFlags;
  ptrDispatchTable->hipStreamGetPriority_fn = hip::hipStreamGetPriority;
  ptrDispatchTable->hipStreamIsCapturing_fn = hip::hipStreamIsCapturing;
  ptrDispatchTable->hipStreamQuery_fn = hip::hipStreamQuery;
  ptrDispatchTable->hipStreamSynchronize_fn = hip::hipStreamSynchronize;
  ptrDispatchTable->hipStreamUpdateCaptureDependencies_fn = hip::hipStreamUpdateCaptureDependencies;
  ptrDispatchTable->hipStreamWaitEvent_fn = hip::hipStreamWaitEvent;
  ptrDispatchTable->hipStreamWaitValue32_fn = hip::hipStreamWaitValue32;
  ptrDispatchTable->hipStreamWaitValue64_fn = hip::hipStreamWaitValue64;
  ptrDispatchTable->hipStreamWriteValue32_fn = hip::hipStreamWriteValue32;
  ptrDispatchTable->hipStreamWriteValue64_fn = hip::hipStreamWriteValue64;
  ptrDispatchTable->hipTexObjectCreate_fn = hip::hipTexObjectCreate;
  ptrDispatchTable->hipTexObjectDestroy_fn = hip::hipTexObjectDestroy;
  ptrDispatchTable->hipTexObjectGetResourceDesc_fn = hip::hipTexObjectGetResourceDesc;
  ptrDispatchTable->hipTexObjectGetResourceViewDesc_fn = hip::hipTexObjectGetResourceViewDesc;
  ptrDispatchTable->hipTexObjectGetTextureDesc_fn = hip::hipTexObjectGetTextureDesc;
  ptrDispatchTable->hipTexRefGetAddress_fn = hip::hipTexRefGetAddress;
  ptrDispatchTable->hipTexRefGetAddressMode_fn = hip::hipTexRefGetAddressMode;
  ptrDispatchTable->hipTexRefGetFilterMode_fn = hip::hipTexRefGetFilterMode;
  ptrDispatchTable->hipTexRefGetFlags_fn = hip::hipTexRefGetFlags;
  ptrDispatchTable->hipTexRefGetFormat_fn = hip::hipTexRefGetFormat;
  ptrDispatchTable->hipTexRefGetMaxAnisotropy_fn = hip::hipTexRefGetMaxAnisotropy;
  ptrDispatchTable->hipTexRefGetMipMappedArray_fn = hip::hipTexRefGetMipMappedArray;
  ptrDispatchTable->hipTexRefGetMipmapFilterMode_fn = hip::hipTexRefGetMipmapFilterMode;
  ptrDispatchTable->hipTexRefGetMipmapLevelBias_fn = hip::hipTexRefGetMipmapLevelBias;
  ptrDispatchTable->hipTexRefGetMipmapLevelClamp_fn = hip::hipTexRefGetMipmapLevelClamp;
  ptrDispatchTable->hipTexRefSetAddress_fn = hip::hipTexRefSetAddress;
  ptrDispatchTable->hipTexRefSetAddress2D_fn = hip::hipTexRefSetAddress2D;
  ptrDispatchTable->hipTexRefSetAddressMode_fn = hip::hipTexRefSetAddressMode;
  ptrDispatchTable->hipTexRefSetArray_fn = hip::hipTexRefSetArray;
  ptrDispatchTable->hipTexRefSetBorderColor_fn = hip::hipTexRefSetBorderColor;
  ptrDispatchTable->hipTexRefSetFilterMode_fn = hip::hipTexRefSetFilterMode;
  ptrDispatchTable->hipTexRefSetFlags_fn = hip::hipTexRefSetFlags;
  ptrDispatchTable->hipTexRefSetFormat_fn = hip::hipTexRefSetFormat;
  ptrDispatchTable->hipTexRefSetMaxAnisotropy_fn = hip::hipTexRefSetMaxAnisotropy;
  ptrDispatchTable->hipTexRefSetMipmapFilterMode_fn = hip::hipTexRefSetMipmapFilterMode;
  ptrDispatchTable->hipTexRefSetMipmapLevelBias_fn = hip::hipTexRefSetMipmapLevelBias;
  ptrDispatchTable->hipTexRefSetMipmapLevelClamp_fn = hip::hipTexRefSetMipmapLevelClamp;
  ptrDispatchTable->hipTexRefSetMipmappedArray_fn = hip::hipTexRefSetMipmappedArray;
  ptrDispatchTable->hipThreadExchangeStreamCaptureMode_fn = hip::hipThreadExchangeStreamCaptureMode;
  ptrDispatchTable->hipUnbindTexture_fn = hip::hipUnbindTexture;
  ptrDispatchTable->hipUserObjectCreate_fn = hip::hipUserObjectCreate;
  ptrDispatchTable->hipUserObjectRelease_fn = hip::hipUserObjectRelease;
  ptrDispatchTable->hipUserObjectRetain_fn = hip::hipUserObjectRetain;
  ptrDispatchTable->hipWaitExternalSemaphoresAsync_fn = hip::hipWaitExternalSemaphoresAsync;
  ptrDispatchTable->hipCreateChannelDesc_fn = hip::hipCreateChannelDesc;
  ptrDispatchTable->hipCreateSurfaceObject_fn = hip::hipCreateSurfaceObject;
  ptrDispatchTable->hipExtModuleLaunchKernel_fn = hip::hipExtModuleLaunchKernel;
  ptrDispatchTable->hipHccModuleLaunchKernel_fn = hip::hipHccModuleLaunchKernel;
  ptrDispatchTable->hipMemcpy_spt_fn = hip::hipMemcpy_spt;
  ptrDispatchTable->hipMemcpyToSymbol_spt_fn = hip::hipMemcpyToSymbol_spt;
  ptrDispatchTable->hipMemcpyFromSymbol_spt_fn = hip::hipMemcpyFromSymbol_spt;
  ptrDispatchTable->hipMemcpy2D_spt_fn = hip::hipMemcpy2D_spt;
  ptrDispatchTable->hipMemcpy2DFromArray_spt_fn = hip::hipMemcpy2DFromArray_spt;
  ptrDispatchTable->hipMemcpy3D_spt_fn = hip::hipMemcpy3D_spt;
  ptrDispatchTable->hipMemset_spt_fn = hip::hipMemset_spt;
  ptrDispatchTable->hipMemsetAsync_spt_fn = hip::hipMemsetAsync_spt;
  ptrDispatchTable->hipMemset2D_spt_fn = hip::hipMemset2D_spt;
  ptrDispatchTable->hipMemset2DAsync_spt_fn = hip::hipMemset2DAsync_spt;
  ptrDispatchTable->hipMemset3DAsync_spt_fn = hip::hipMemset3DAsync_spt;
  ptrDispatchTable->hipMemset3D_spt_fn = hip::hipMemset3D_spt;
  ptrDispatchTable->hipMemcpyAsync_spt_fn = hip::hipMemcpyAsync_spt;
  ptrDispatchTable->hipMemcpy3DAsync_spt_fn = hip::hipMemcpy3DAsync_spt;
  ptrDispatchTable->hipMemcpy2DAsync_spt_fn = hip::hipMemcpy2DAsync_spt;
  ptrDispatchTable->hipMemcpyFromSymbolAsync_spt_fn = hip::hipMemcpyFromSymbolAsync_spt;
  ptrDispatchTable->hipMemcpyToSymbolAsync_spt_fn = hip::hipMemcpyToSymbolAsync_spt;
  ptrDispatchTable->hipMemcpyFromArray_spt_fn = hip::hipMemcpyFromArray_spt;
  ptrDispatchTable->hipMemcpy2DToArray_spt_fn = hip::hipMemcpy2DToArray_spt;
  ptrDispatchTable->hipMemcpy2DFromArrayAsync_spt_fn = hip::hipMemcpy2DFromArrayAsync_spt;
  ptrDispatchTable->hipMemcpy2DToArrayAsync_spt_fn = hip::hipMemcpy2DToArrayAsync_spt;
  ptrDispatchTable->hipStreamQuery_spt_fn = hip::hipStreamQuery_spt;
  ptrDispatchTable->hipStreamSynchronize_spt_fn = hip::hipStreamSynchronize_spt;
  ptrDispatchTable->hipStreamGetPriority_spt_fn = hip::hipStreamGetPriority_spt;
  ptrDispatchTable->hipStreamWaitEvent_spt_fn = hip::hipStreamWaitEvent_spt;
  ptrDispatchTable->hipStreamGetFlags_spt_fn = hip::hipStreamGetFlags_spt;
  ptrDispatchTable->hipStreamAddCallback_spt_fn = hip::hipStreamAddCallback_spt;
  ptrDispatchTable->hipEventRecord_spt_fn = hip::hipEventRecord_spt;
  ptrDispatchTable->hipLaunchCooperativeKernel_spt_fn = hip::hipLaunchCooperativeKernel_spt;
  ptrDispatchTable->hipLaunchKernel_spt_fn = hip::hipLaunchKernel_spt;
  ptrDispatchTable->hipGraphLaunch_spt_fn = hip::hipGraphLaunch_spt;
  ptrDispatchTable->hipStreamBeginCapture_spt_fn = hip::hipStreamBeginCapture_spt;
  ptrDispatchTable->hipStreamEndCapture_spt_fn = hip::hipStreamEndCapture_spt;
  ptrDispatchTable->hipStreamIsCapturing_spt_fn = hip::hipStreamIsCapturing_spt;
  ptrDispatchTable->hipStreamGetCaptureInfo_spt_fn = hip::hipStreamGetCaptureInfo_spt;
  ptrDispatchTable->hipStreamGetCaptureInfo_v2_spt_fn = hip::hipStreamGetCaptureInfo_v2_spt;
  ptrDispatchTable->hipLaunchHostFunc_spt_fn = hip::hipLaunchHostFunc_spt;
  ptrDispatchTable->hipGetStreamDeviceId_fn = hip::hipGetStreamDeviceId;
  ptrDispatchTable->hipDrvGraphAddMemsetNode_fn = hip::hipDrvGraphAddMemsetNode;
  ptrDispatchTable->hipGetDevicePropertiesR0000_fn = hip::hipGetDevicePropertiesR0000;
  ptrDispatchTable->hipExtGetLastError_fn = hip::hipExtGetLastError;
<<<<<<< HEAD
=======
  ptrDispatchTable->hipTexRefGetBorderColor_fn =  hip::hipTexRefGetBorderColor;
  ptrDispatchTable->hipTexRefGetArray_fn = hip::hipTexRefGetArray;
  ptrDispatchTable->hipGetProcAddress_fn = hip::hipGetProcAddress;
  ptrDispatchTable->hipStreamBeginCaptureToGraph_fn = hip::hipStreamBeginCaptureToGraph;
  ptrDispatchTable->hipGetFuncBySymbol_fn = hip::hipGetFuncBySymbol;
  ptrDispatchTable->hipDrvGraphAddMemFreeNode_fn = hip::hipDrvGraphAddMemFreeNode;
  ptrDispatchTable->hipDrvGraphExecMemcpyNodeSetParams_fn = hip::hipDrvGraphExecMemcpyNodeSetParams;
  ptrDispatchTable->hipDrvGraphExecMemsetNodeSetParams_fn = hip::hipDrvGraphExecMemsetNodeSetParams;
>>>>>>> 6cb7b6ec
}

#if HIP_ROCPROFILER_REGISTER > 0
template <typename Tp> struct dispatch_table_info;

#define HIP_DEFINE_DISPATCH_TABLE_INFO(TYPE, NAME)                                                 \
  template <> struct dispatch_table_info<TYPE> {                                                   \
    static constexpr auto name = #NAME;                                                            \
    static constexpr auto version = HIP_ROCP_REG_VERSION;                                          \
    static constexpr auto import_func = &ROCPROFILER_REGISTER_IMPORT_FUNC(NAME);                   \
  };

constexpr auto ComputeTableSize(size_t num_funcs) {
  return (num_funcs * sizeof(void*)) + sizeof(uint64_t);
}

HIP_DEFINE_DISPATCH_TABLE_INFO(HipDispatchTable, hip)
HIP_DEFINE_DISPATCH_TABLE_INFO(HipCompilerDispatchTable, hip_compiler)
#endif

template <typename Tp> void ToolInit(Tp* table) {
#if HIP_ROCPROFILER_REGISTER > 0
  auto table_array = std::array<void*, 1>{static_cast<void*>(table)};
  auto lib_id = rocprofiler_register_library_indentifier_t{};
  auto rocp_reg_status = rocprofiler_register_library_api_table(
      dispatch_table_info<Tp>::name, dispatch_table_info<Tp>::import_func,
      dispatch_table_info<Tp>::version, table_array.data(), table_array.size(), &lib_id);

  // TODO(jrmadsen): check environment variable? Does this need to compile on Windows?
  bool report_register_errors = false;
  if (report_register_errors && rocp_reg_status != ROCP_REG_SUCCESS)
    fprintf(stderr, "rocprofiler-register failed for %s with error code %i: %s\n",
            dispatch_table_info<Tp>::name, rocp_reg_status,
            rocprofiler_register_error_string(rocp_reg_status));
#else
  (void)table;
#endif
}

template <typename Tp> Tp& GetDispatchTableImpl() {
  // using a static inside a function prevents static initialization fiascos
  static auto dispatch_table = Tp{};

  // Change all the function pointers to point to the HIP runtime implementation functions
  UpdateDispatchTable(&dispatch_table);

  // Profiler Registration, may wrap the function pointers
  ToolInit(&dispatch_table);

  return dispatch_table;
}
}  // namespace

const HipDispatchTable* GetHipDispatchTable() {
  static auto* _v = &GetDispatchTableImpl<HipDispatchTable>();
  return _v;
}
const HipCompilerDispatchTable* GetHipCompilerDispatchTable() {
  static auto* _v = &GetDispatchTableImpl<HipCompilerDispatchTable>();
  return _v;
}
}  // namespace hip

#if !defined(_WIN32)
constexpr auto ComputeTableOffset(size_t num_funcs) {
  return (num_funcs * sizeof(void*)) + sizeof(size_t);
}

// HIP_ENFORCE_ABI_VERSIONING will cause a compiler error if the size of the API table changed (most
// likely due to addition of new dispatch table entry) to make sure the developer is reminded to
// update the table versioning value before changing the value in HIP_ENFORCE_ABI_VERSIONING to make
// this static assert pass.
//
// HIP_ENFORCE_ABI will cause a compiler error if the order of the members in the API table change. Do not reorder member variables and change existing HIP_ENFORCE_ABI values -- always
//
// Please note: rocprofiler will do very strict compile time checks to make
// sure these versioning values are appropriately updated -- so commenting out this check, only
// updating the size field in HIP_ENFORCE_ABI_VERSIONING, etc. will result in the
// rocprofiler-sdk failing to build and you will be forced to do the work anyway.
#define HIP_ENFORCE_ABI_VERSIONING(TABLE, NUM)                                                     \
  static_assert(                                                                                   \
      sizeof(TABLE) == ComputeTableOffset(NUM),                                                    \
      "size of the API table struct has changed. Update the STEP_VERSION number (or in rare "      \
      "cases, the MAJOR_VERSION number) in <hipamd/include/hip/amd_detail/hip_api_trace.hpp> for " \
      "the failing API struct before changing the SIZE field passed to "                           \
      "HIP_DEFINE_DISPATCH_TABLE_INFO");

#define HIP_ENFORCE_ABI(TABLE, ENTRY, NUM)                                                         \
  static_assert(offsetof(TABLE, ENTRY) == ComputeTableOffset(NUM),                                 \
                "ABI break for " #TABLE "." #ENTRY                                                 \
                ". Only add new function pointers to end of struct and do not rearrange them " );

// These ensure that function pointers are not re-ordered
HIP_ENFORCE_ABI(HipCompilerDispatchTable, __hipPopCallConfiguration_fn, 0)
HIP_ENFORCE_ABI(HipCompilerDispatchTable, __hipPushCallConfiguration_fn, 1)
HIP_ENFORCE_ABI(HipCompilerDispatchTable, __hipRegisterFatBinary_fn, 2)
HIP_ENFORCE_ABI(HipCompilerDispatchTable, __hipRegisterFunction_fn, 3)
HIP_ENFORCE_ABI(HipCompilerDispatchTable, __hipRegisterManagedVar_fn, 4)
HIP_ENFORCE_ABI(HipCompilerDispatchTable, __hipRegisterSurface_fn, 5)
HIP_ENFORCE_ABI(HipCompilerDispatchTable, __hipRegisterTexture_fn, 6)
HIP_ENFORCE_ABI(HipCompilerDispatchTable, __hipRegisterVar_fn, 7)
HIP_ENFORCE_ABI(HipCompilerDispatchTable, __hipUnregisterFatBinary_fn, 8)

// if HIP_ENFORCE_ABI entries are added for each new function pointer in the table, the number below
// will be +1 of the number in the last HIP_ENFORCE_ABI line. E.g.:
//
//  HIP_ENFORCE_ABI(<table>, <functor>, 8)
//
//  HIP_ENFORCE_ABI_VERSIONING(<table>, 9) <- 8 + 1 = 9
HIP_ENFORCE_ABI_VERSIONING(HipCompilerDispatchTable, 9)

static_assert(HIP_COMPILER_API_TABLE_MAJOR_VERSION == 0 && HIP_COMPILER_API_TABLE_STEP_VERSION == 0,
              "If you get this error, add new HIP_ENFORCE_ABI(...) code for the new function "
              "pointers and then update this check so it is true");

// These ensure that function pointers are not re-ordered
HIP_ENFORCE_ABI(HipDispatchTable, hipApiName_fn, 0)
HIP_ENFORCE_ABI(HipDispatchTable, hipArray3DCreate_fn, 1)
HIP_ENFORCE_ABI(HipDispatchTable, hipArray3DGetDescriptor_fn, 2)
HIP_ENFORCE_ABI(HipDispatchTable, hipArrayCreate_fn, 3)
HIP_ENFORCE_ABI(HipDispatchTable, hipArrayDestroy_fn, 4)
HIP_ENFORCE_ABI(HipDispatchTable, hipArrayGetDescriptor_fn, 5)
HIP_ENFORCE_ABI(HipDispatchTable, hipArrayGetInfo_fn, 6)
HIP_ENFORCE_ABI(HipDispatchTable, hipBindTexture_fn, 7)
HIP_ENFORCE_ABI(HipDispatchTable, hipBindTexture2D_fn, 8)
HIP_ENFORCE_ABI(HipDispatchTable, hipBindTextureToArray_fn, 9)
HIP_ENFORCE_ABI(HipDispatchTable, hipBindTextureToMipmappedArray_fn, 10)
HIP_ENFORCE_ABI(HipDispatchTable, hipChooseDevice_fn, 11)
HIP_ENFORCE_ABI(HipDispatchTable, hipChooseDeviceR0000_fn, 12)
HIP_ENFORCE_ABI(HipDispatchTable, hipConfigureCall_fn, 13)
HIP_ENFORCE_ABI(HipDispatchTable, hipCreateSurfaceObject_fn, 14)
HIP_ENFORCE_ABI(HipDispatchTable, hipCreateTextureObject_fn, 15)
HIP_ENFORCE_ABI(HipDispatchTable, hipCtxCreate_fn, 16)
HIP_ENFORCE_ABI(HipDispatchTable, hipCtxDestroy_fn, 17)
HIP_ENFORCE_ABI(HipDispatchTable, hipCtxDisablePeerAccess_fn, 18)
HIP_ENFORCE_ABI(HipDispatchTable, hipCtxEnablePeerAccess_fn, 19)
HIP_ENFORCE_ABI(HipDispatchTable, hipCtxGetApiVersion_fn, 20)
HIP_ENFORCE_ABI(HipDispatchTable, hipCtxGetCacheConfig_fn, 21)
HIP_ENFORCE_ABI(HipDispatchTable, hipCtxGetCurrent_fn, 22)
HIP_ENFORCE_ABI(HipDispatchTable, hipCtxGetDevice_fn, 23)
HIP_ENFORCE_ABI(HipDispatchTable, hipCtxGetFlags_fn, 24)
HIP_ENFORCE_ABI(HipDispatchTable, hipCtxGetSharedMemConfig_fn, 25)
HIP_ENFORCE_ABI(HipDispatchTable, hipCtxPopCurrent_fn, 26)
HIP_ENFORCE_ABI(HipDispatchTable, hipCtxPushCurrent_fn, 27)
HIP_ENFORCE_ABI(HipDispatchTable, hipCtxSetCacheConfig_fn, 28)
HIP_ENFORCE_ABI(HipDispatchTable, hipCtxSetCurrent_fn, 29)
HIP_ENFORCE_ABI(HipDispatchTable, hipCtxSetSharedMemConfig_fn, 30)
HIP_ENFORCE_ABI(HipDispatchTable, hipCtxSynchronize_fn, 31)
HIP_ENFORCE_ABI(HipDispatchTable, hipDestroyExternalMemory_fn, 32)
HIP_ENFORCE_ABI(HipDispatchTable, hipDestroyExternalSemaphore_fn, 33)
HIP_ENFORCE_ABI(HipDispatchTable, hipDestroySurfaceObject_fn, 34)
HIP_ENFORCE_ABI(HipDispatchTable, hipDestroyTextureObject_fn, 35)
HIP_ENFORCE_ABI(HipDispatchTable, hipDeviceCanAccessPeer_fn, 36)
HIP_ENFORCE_ABI(HipDispatchTable, hipDeviceComputeCapability_fn, 37)
HIP_ENFORCE_ABI(HipDispatchTable, hipDeviceDisablePeerAccess_fn, 38)
HIP_ENFORCE_ABI(HipDispatchTable, hipDeviceEnablePeerAccess_fn, 39)
HIP_ENFORCE_ABI(HipDispatchTable, hipDeviceGet_fn, 40)
HIP_ENFORCE_ABI(HipDispatchTable, hipDeviceGetAttribute_fn, 41)
HIP_ENFORCE_ABI(HipDispatchTable, hipDeviceGetByPCIBusId_fn, 42)
HIP_ENFORCE_ABI(HipDispatchTable, hipDeviceGetCacheConfig_fn, 43)
HIP_ENFORCE_ABI(HipDispatchTable, hipDeviceGetDefaultMemPool_fn, 44)
HIP_ENFORCE_ABI(HipDispatchTable, hipDeviceGetGraphMemAttribute_fn, 45)
HIP_ENFORCE_ABI(HipDispatchTable, hipDeviceGetLimit_fn, 46)
HIP_ENFORCE_ABI(HipDispatchTable, hipDeviceGetMemPool_fn, 47)
HIP_ENFORCE_ABI(HipDispatchTable, hipDeviceGetName_fn, 48)
HIP_ENFORCE_ABI(HipDispatchTable, hipDeviceGetP2PAttribute_fn, 49)
HIP_ENFORCE_ABI(HipDispatchTable, hipDeviceGetPCIBusId_fn, 50)
HIP_ENFORCE_ABI(HipDispatchTable, hipDeviceGetSharedMemConfig_fn, 51)
HIP_ENFORCE_ABI(HipDispatchTable, hipDeviceGetStreamPriorityRange_fn, 52)
HIP_ENFORCE_ABI(HipDispatchTable, hipDeviceGetUuid_fn, 53)
HIP_ENFORCE_ABI(HipDispatchTable, hipDeviceGraphMemTrim_fn, 54)
HIP_ENFORCE_ABI(HipDispatchTable, hipDevicePrimaryCtxGetState_fn, 55)
HIP_ENFORCE_ABI(HipDispatchTable, hipDevicePrimaryCtxRelease_fn, 56)
HIP_ENFORCE_ABI(HipDispatchTable, hipDevicePrimaryCtxReset_fn, 57)
HIP_ENFORCE_ABI(HipDispatchTable, hipDevicePrimaryCtxRetain_fn, 58)
HIP_ENFORCE_ABI(HipDispatchTable, hipDevicePrimaryCtxSetFlags_fn, 59)
HIP_ENFORCE_ABI(HipDispatchTable, hipDeviceReset_fn, 60)
HIP_ENFORCE_ABI(HipDispatchTable, hipDeviceSetCacheConfig_fn, 61)
HIP_ENFORCE_ABI(HipDispatchTable, hipDeviceSetGraphMemAttribute_fn, 62)
HIP_ENFORCE_ABI(HipDispatchTable, hipDeviceSetLimit_fn, 63)
HIP_ENFORCE_ABI(HipDispatchTable, hipDeviceSetMemPool_fn, 64)
HIP_ENFORCE_ABI(HipDispatchTable, hipDeviceSetSharedMemConfig_fn, 65)
HIP_ENFORCE_ABI(HipDispatchTable, hipDeviceSynchronize_fn, 66)
HIP_ENFORCE_ABI(HipDispatchTable, hipDeviceTotalMem_fn, 67)
HIP_ENFORCE_ABI(HipDispatchTable, hipDriverGetVersion_fn, 68)
HIP_ENFORCE_ABI(HipDispatchTable, hipDrvGetErrorName_fn, 69)
HIP_ENFORCE_ABI(HipDispatchTable, hipDrvGetErrorString_fn, 70)
HIP_ENFORCE_ABI(HipDispatchTable, hipDrvGraphAddMemcpyNode_fn, 71)
HIP_ENFORCE_ABI(HipDispatchTable, hipDrvMemcpy2DUnaligned_fn, 72)
HIP_ENFORCE_ABI(HipDispatchTable, hipDrvMemcpy3D_fn, 73)
HIP_ENFORCE_ABI(HipDispatchTable, hipDrvMemcpy3DAsync_fn, 74)
HIP_ENFORCE_ABI(HipDispatchTable, hipDrvPointerGetAttributes_fn, 75)
HIP_ENFORCE_ABI(HipDispatchTable, hipEventCreate_fn, 76)
HIP_ENFORCE_ABI(HipDispatchTable, hipEventCreateWithFlags_fn, 77)
HIP_ENFORCE_ABI(HipDispatchTable, hipEventDestroy_fn, 78)
HIP_ENFORCE_ABI(HipDispatchTable, hipEventElapsedTime_fn, 79)
HIP_ENFORCE_ABI(HipDispatchTable, hipEventQuery_fn, 80)
HIP_ENFORCE_ABI(HipDispatchTable, hipEventRecord_fn, 81)
HIP_ENFORCE_ABI(HipDispatchTable, hipEventSynchronize_fn, 82)
HIP_ENFORCE_ABI(HipDispatchTable, hipExtGetLinkTypeAndHopCount_fn, 83)
HIP_ENFORCE_ABI(HipDispatchTable, hipExtLaunchKernel_fn, 84)
HIP_ENFORCE_ABI(HipDispatchTable, hipExtLaunchMultiKernelMultiDevice_fn, 85)
HIP_ENFORCE_ABI(HipDispatchTable, hipExtMallocWithFlags_fn, 86)
HIP_ENFORCE_ABI(HipDispatchTable, hipExtStreamCreateWithCUMask_fn, 87)
HIP_ENFORCE_ABI(HipDispatchTable, hipExtStreamGetCUMask_fn, 88)
HIP_ENFORCE_ABI(HipDispatchTable, hipExternalMemoryGetMappedBuffer_fn, 89)
HIP_ENFORCE_ABI(HipDispatchTable, hipFree_fn, 90)
HIP_ENFORCE_ABI(HipDispatchTable, hipFreeArray_fn, 91)
HIP_ENFORCE_ABI(HipDispatchTable, hipFreeAsync_fn, 92)
HIP_ENFORCE_ABI(HipDispatchTable, hipFreeHost_fn, 93)
HIP_ENFORCE_ABI(HipDispatchTable, hipFreeMipmappedArray_fn, 94)
HIP_ENFORCE_ABI(HipDispatchTable, hipFuncGetAttribute_fn, 95)
HIP_ENFORCE_ABI(HipDispatchTable, hipFuncGetAttributes_fn, 96)
HIP_ENFORCE_ABI(HipDispatchTable, hipFuncSetAttribute_fn, 97)
HIP_ENFORCE_ABI(HipDispatchTable, hipFuncSetCacheConfig_fn, 98)
HIP_ENFORCE_ABI(HipDispatchTable, hipFuncSetSharedMemConfig_fn, 99)
HIP_ENFORCE_ABI(HipDispatchTable, hipGLGetDevices_fn, 100)
HIP_ENFORCE_ABI(HipDispatchTable, hipGetChannelDesc_fn, 101)
HIP_ENFORCE_ABI(HipDispatchTable, hipGetDevice_fn, 102)
HIP_ENFORCE_ABI(HipDispatchTable, hipGetDeviceCount_fn, 103)
HIP_ENFORCE_ABI(HipDispatchTable, hipGetDeviceFlags_fn, 104)
HIP_ENFORCE_ABI(HipDispatchTable, hipGetDevicePropertiesR0600_fn, 105)
HIP_ENFORCE_ABI(HipDispatchTable, hipGetDevicePropertiesR0000_fn, 106)
HIP_ENFORCE_ABI(HipDispatchTable, hipGetErrorName_fn, 107)
HIP_ENFORCE_ABI(HipDispatchTable, hipGetErrorString_fn, 108)
HIP_ENFORCE_ABI(HipDispatchTable, hipGetLastError_fn, 109)
HIP_ENFORCE_ABI(HipDispatchTable, hipGetMipmappedArrayLevel_fn, 110)
HIP_ENFORCE_ABI(HipDispatchTable, hipGetSymbolAddress_fn, 111)
HIP_ENFORCE_ABI(HipDispatchTable, hipGetSymbolSize_fn, 112)
HIP_ENFORCE_ABI(HipDispatchTable, hipGetTextureAlignmentOffset_fn, 113)
HIP_ENFORCE_ABI(HipDispatchTable, hipGetTextureObjectResourceDesc_fn, 114)
HIP_ENFORCE_ABI(HipDispatchTable, hipGetTextureObjectResourceViewDesc_fn, 115)
HIP_ENFORCE_ABI(HipDispatchTable, hipGetTextureObjectTextureDesc_fn, 116)
HIP_ENFORCE_ABI(HipDispatchTable, hipGetTextureReference_fn, 117)
HIP_ENFORCE_ABI(HipDispatchTable, hipGraphAddChildGraphNode_fn, 118)
HIP_ENFORCE_ABI(HipDispatchTable, hipGraphAddDependencies_fn, 119)
HIP_ENFORCE_ABI(HipDispatchTable, hipGraphAddEmptyNode_fn, 120)
HIP_ENFORCE_ABI(HipDispatchTable, hipGraphAddEventRecordNode_fn, 121)
HIP_ENFORCE_ABI(HipDispatchTable, hipGraphAddEventWaitNode_fn, 122)
HIP_ENFORCE_ABI(HipDispatchTable, hipGraphAddHostNode_fn, 123)
HIP_ENFORCE_ABI(HipDispatchTable, hipGraphAddKernelNode_fn, 124)
HIP_ENFORCE_ABI(HipDispatchTable, hipGraphAddMemAllocNode_fn, 125)
HIP_ENFORCE_ABI(HipDispatchTable, hipGraphAddMemFreeNode_fn, 126)
HIP_ENFORCE_ABI(HipDispatchTable, hipGraphAddMemcpyNode_fn, 127)
HIP_ENFORCE_ABI(HipDispatchTable, hipGraphAddMemcpyNode1D_fn, 128)
HIP_ENFORCE_ABI(HipDispatchTable, hipGraphAddMemcpyNodeFromSymbol_fn, 129)
HIP_ENFORCE_ABI(HipDispatchTable, hipGraphAddMemcpyNodeToSymbol_fn, 130)
HIP_ENFORCE_ABI(HipDispatchTable, hipGraphAddMemsetNode_fn, 131)
HIP_ENFORCE_ABI(HipDispatchTable, hipGraphChildGraphNodeGetGraph_fn, 132)
HIP_ENFORCE_ABI(HipDispatchTable, hipGraphClone_fn, 133)
HIP_ENFORCE_ABI(HipDispatchTable, hipGraphCreate_fn, 134)
HIP_ENFORCE_ABI(HipDispatchTable, hipGraphDebugDotPrint_fn, 135)
HIP_ENFORCE_ABI(HipDispatchTable, hipGraphDestroy_fn, 136)
HIP_ENFORCE_ABI(HipDispatchTable, hipGraphDestroyNode_fn, 137)
HIP_ENFORCE_ABI(HipDispatchTable, hipGraphEventRecordNodeGetEvent_fn, 138)
HIP_ENFORCE_ABI(HipDispatchTable, hipGraphEventRecordNodeSetEvent_fn, 139)
HIP_ENFORCE_ABI(HipDispatchTable, hipGraphEventWaitNodeGetEvent_fn, 140)
HIP_ENFORCE_ABI(HipDispatchTable, hipGraphEventWaitNodeSetEvent_fn, 141)
HIP_ENFORCE_ABI(HipDispatchTable, hipGraphExecChildGraphNodeSetParams_fn, 142)
HIP_ENFORCE_ABI(HipDispatchTable, hipGraphExecDestroy_fn, 143)
HIP_ENFORCE_ABI(HipDispatchTable, hipGraphExecEventRecordNodeSetEvent_fn, 144)
HIP_ENFORCE_ABI(HipDispatchTable, hipGraphExecEventWaitNodeSetEvent_fn, 145)
HIP_ENFORCE_ABI(HipDispatchTable, hipGraphExecHostNodeSetParams_fn, 146)
HIP_ENFORCE_ABI(HipDispatchTable, hipGraphExecKernelNodeSetParams_fn, 147)
HIP_ENFORCE_ABI(HipDispatchTable, hipGraphExecMemcpyNodeSetParams_fn, 148)
HIP_ENFORCE_ABI(HipDispatchTable, hipGraphExecMemcpyNodeSetParams1D_fn, 149)
HIP_ENFORCE_ABI(HipDispatchTable, hipGraphExecMemcpyNodeSetParamsFromSymbol_fn, 150)
HIP_ENFORCE_ABI(HipDispatchTable, hipGraphExecMemcpyNodeSetParamsToSymbol_fn, 151)
HIP_ENFORCE_ABI(HipDispatchTable, hipGraphExecMemsetNodeSetParams_fn, 152)
HIP_ENFORCE_ABI(HipDispatchTable, hipGraphExecUpdate_fn, 153)
HIP_ENFORCE_ABI(HipDispatchTable, hipGraphGetEdges_fn, 154)
HIP_ENFORCE_ABI(HipDispatchTable, hipGraphGetNodes_fn, 155)
HIP_ENFORCE_ABI(HipDispatchTable, hipGraphGetRootNodes_fn, 156)
HIP_ENFORCE_ABI(HipDispatchTable, hipGraphHostNodeGetParams_fn, 157)
HIP_ENFORCE_ABI(HipDispatchTable, hipGraphHostNodeSetParams_fn, 158)
HIP_ENFORCE_ABI(HipDispatchTable, hipGraphInstantiate_fn, 159)
HIP_ENFORCE_ABI(HipDispatchTable, hipGraphInstantiateWithFlags_fn, 160)
HIP_ENFORCE_ABI(HipDispatchTable, hipGraphKernelNodeCopyAttributes_fn, 161)
HIP_ENFORCE_ABI(HipDispatchTable, hipGraphKernelNodeGetAttribute_fn, 162)
HIP_ENFORCE_ABI(HipDispatchTable, hipGraphKernelNodeGetParams_fn, 163)
HIP_ENFORCE_ABI(HipDispatchTable, hipGraphKernelNodeSetAttribute_fn, 164)
HIP_ENFORCE_ABI(HipDispatchTable, hipGraphKernelNodeSetParams_fn, 165)
HIP_ENFORCE_ABI(HipDispatchTable, hipGraphLaunch_fn, 166)
HIP_ENFORCE_ABI(HipDispatchTable, hipGraphMemAllocNodeGetParams_fn, 167)
HIP_ENFORCE_ABI(HipDispatchTable, hipGraphMemFreeNodeGetParams_fn, 168)
HIP_ENFORCE_ABI(HipDispatchTable, hipGraphMemcpyNodeGetParams_fn, 169)
HIP_ENFORCE_ABI(HipDispatchTable, hipGraphMemcpyNodeSetParams_fn, 170)
HIP_ENFORCE_ABI(HipDispatchTable, hipGraphMemcpyNodeSetParams1D_fn, 171)
HIP_ENFORCE_ABI(HipDispatchTable, hipGraphMemcpyNodeSetParamsFromSymbol_fn, 172)
HIP_ENFORCE_ABI(HipDispatchTable, hipGraphMemcpyNodeSetParamsToSymbol_fn, 173)
HIP_ENFORCE_ABI(HipDispatchTable, hipGraphMemsetNodeGetParams_fn, 174)
HIP_ENFORCE_ABI(HipDispatchTable, hipGraphMemsetNodeSetParams_fn, 175)
HIP_ENFORCE_ABI(HipDispatchTable, hipGraphNodeFindInClone_fn, 176)
HIP_ENFORCE_ABI(HipDispatchTable, hipGraphNodeGetDependencies_fn, 177)
HIP_ENFORCE_ABI(HipDispatchTable, hipGraphNodeGetDependentNodes_fn, 178)
HIP_ENFORCE_ABI(HipDispatchTable, hipGraphNodeGetEnabled_fn, 179)
HIP_ENFORCE_ABI(HipDispatchTable, hipGraphNodeGetType_fn, 180)
HIP_ENFORCE_ABI(HipDispatchTable, hipGraphNodeSetEnabled_fn, 181)
HIP_ENFORCE_ABI(HipDispatchTable, hipGraphReleaseUserObject_fn, 182)
HIP_ENFORCE_ABI(HipDispatchTable, hipGraphRemoveDependencies_fn, 183)
HIP_ENFORCE_ABI(HipDispatchTable, hipGraphRetainUserObject_fn, 184)
HIP_ENFORCE_ABI(HipDispatchTable, hipGraphUpload_fn, 185)
HIP_ENFORCE_ABI(HipDispatchTable, hipGraphicsGLRegisterBuffer_fn, 186)
HIP_ENFORCE_ABI(HipDispatchTable, hipGraphicsGLRegisterImage_fn, 187)
HIP_ENFORCE_ABI(HipDispatchTable, hipGraphicsMapResources_fn, 188)
HIP_ENFORCE_ABI(HipDispatchTable, hipGraphicsResourceGetMappedPointer_fn, 189)
HIP_ENFORCE_ABI(HipDispatchTable, hipGraphicsSubResourceGetMappedArray_fn, 190)
HIP_ENFORCE_ABI(HipDispatchTable, hipGraphicsUnmapResources_fn, 191)
HIP_ENFORCE_ABI(HipDispatchTable, hipGraphicsUnregisterResource_fn, 192)
HIP_ENFORCE_ABI(HipDispatchTable, hipHostAlloc_fn, 193)
HIP_ENFORCE_ABI(HipDispatchTable, hipHostFree_fn, 194)
HIP_ENFORCE_ABI(HipDispatchTable, hipHostGetDevicePointer_fn, 195)
HIP_ENFORCE_ABI(HipDispatchTable, hipHostGetFlags_fn, 196)
HIP_ENFORCE_ABI(HipDispatchTable, hipHostMalloc_fn, 197)
HIP_ENFORCE_ABI(HipDispatchTable, hipHostRegister_fn, 198)
HIP_ENFORCE_ABI(HipDispatchTable, hipHostUnregister_fn, 199)
HIP_ENFORCE_ABI(HipDispatchTable, hipImportExternalMemory_fn, 200)
HIP_ENFORCE_ABI(HipDispatchTable, hipImportExternalSemaphore_fn, 201)
HIP_ENFORCE_ABI(HipDispatchTable, hipInit_fn, 202)
HIP_ENFORCE_ABI(HipDispatchTable, hipIpcCloseMemHandle_fn, 203)
HIP_ENFORCE_ABI(HipDispatchTable, hipIpcGetEventHandle_fn, 204)
HIP_ENFORCE_ABI(HipDispatchTable, hipIpcGetMemHandle_fn, 205)
HIP_ENFORCE_ABI(HipDispatchTable, hipIpcOpenEventHandle_fn, 206)
HIP_ENFORCE_ABI(HipDispatchTable, hipIpcOpenMemHandle_fn, 207)
HIP_ENFORCE_ABI(HipDispatchTable, hipKernelNameRef_fn, 208)
HIP_ENFORCE_ABI(HipDispatchTable, hipKernelNameRefByPtr_fn, 209)
HIP_ENFORCE_ABI(HipDispatchTable, hipLaunchByPtr_fn, 210)
HIP_ENFORCE_ABI(HipDispatchTable, hipLaunchCooperativeKernel_fn, 211)
HIP_ENFORCE_ABI(HipDispatchTable, hipLaunchCooperativeKernelMultiDevice_fn, 212)
HIP_ENFORCE_ABI(HipDispatchTable, hipLaunchHostFunc_fn, 213)
HIP_ENFORCE_ABI(HipDispatchTable, hipLaunchKernel_fn, 214)
HIP_ENFORCE_ABI(HipDispatchTable, hipMalloc_fn, 215)
HIP_ENFORCE_ABI(HipDispatchTable, hipMalloc3D_fn, 216)
HIP_ENFORCE_ABI(HipDispatchTable, hipMalloc3DArray_fn, 217)
HIP_ENFORCE_ABI(HipDispatchTable, hipMallocArray_fn, 218)
HIP_ENFORCE_ABI(HipDispatchTable, hipMallocAsync_fn, 219)
HIP_ENFORCE_ABI(HipDispatchTable, hipMallocFromPoolAsync_fn, 220)
HIP_ENFORCE_ABI(HipDispatchTable, hipMallocHost_fn, 221)
HIP_ENFORCE_ABI(HipDispatchTable, hipMallocManaged_fn, 222)
HIP_ENFORCE_ABI(HipDispatchTable, hipMallocMipmappedArray_fn, 223)
HIP_ENFORCE_ABI(HipDispatchTable, hipMallocPitch_fn, 224)
HIP_ENFORCE_ABI(HipDispatchTable, hipMemAddressFree_fn, 225)
HIP_ENFORCE_ABI(HipDispatchTable, hipMemAddressReserve_fn, 226)
HIP_ENFORCE_ABI(HipDispatchTable, hipMemAdvise_fn, 227)
HIP_ENFORCE_ABI(HipDispatchTable, hipMemAllocHost_fn, 228)
HIP_ENFORCE_ABI(HipDispatchTable, hipMemAllocPitch_fn, 229)
HIP_ENFORCE_ABI(HipDispatchTable, hipMemCreate_fn, 230)
HIP_ENFORCE_ABI(HipDispatchTable, hipMemExportToShareableHandle_fn, 231)
HIP_ENFORCE_ABI(HipDispatchTable, hipMemGetAccess_fn, 232)
HIP_ENFORCE_ABI(HipDispatchTable, hipMemGetAddressRange_fn, 233)
HIP_ENFORCE_ABI(HipDispatchTable, hipMemGetAllocationGranularity_fn, 234)
HIP_ENFORCE_ABI(HipDispatchTable, hipMemGetAllocationPropertiesFromHandle_fn, 235)
HIP_ENFORCE_ABI(HipDispatchTable, hipMemGetInfo_fn, 236)
HIP_ENFORCE_ABI(HipDispatchTable, hipMemImportFromShareableHandle_fn, 237)
HIP_ENFORCE_ABI(HipDispatchTable, hipMemMap_fn, 238)
HIP_ENFORCE_ABI(HipDispatchTable, hipMemMapArrayAsync_fn, 239)
HIP_ENFORCE_ABI(HipDispatchTable, hipMemPoolCreate_fn, 240)
HIP_ENFORCE_ABI(HipDispatchTable, hipMemPoolDestroy_fn, 241)
HIP_ENFORCE_ABI(HipDispatchTable, hipMemPoolExportPointer_fn, 242)
HIP_ENFORCE_ABI(HipDispatchTable, hipMemPoolExportToShareableHandle_fn, 243)
HIP_ENFORCE_ABI(HipDispatchTable, hipMemPoolGetAccess_fn, 244)
HIP_ENFORCE_ABI(HipDispatchTable, hipMemPoolGetAttribute_fn, 245)
HIP_ENFORCE_ABI(HipDispatchTable, hipMemPoolImportFromShareableHandle_fn, 246)
HIP_ENFORCE_ABI(HipDispatchTable, hipMemPoolImportPointer_fn, 247)
HIP_ENFORCE_ABI(HipDispatchTable, hipMemPoolSetAccess_fn, 248)
HIP_ENFORCE_ABI(HipDispatchTable, hipMemPoolSetAttribute_fn, 249)
HIP_ENFORCE_ABI(HipDispatchTable, hipMemPoolTrimTo_fn, 250)
HIP_ENFORCE_ABI(HipDispatchTable, hipMemPrefetchAsync_fn, 251)
HIP_ENFORCE_ABI(HipDispatchTable, hipMemPtrGetInfo_fn, 252)
HIP_ENFORCE_ABI(HipDispatchTable, hipMemRangeGetAttribute_fn, 253)
HIP_ENFORCE_ABI(HipDispatchTable, hipMemRangeGetAttributes_fn, 254)
HIP_ENFORCE_ABI(HipDispatchTable, hipMemRelease_fn, 255)
HIP_ENFORCE_ABI(HipDispatchTable, hipMemRetainAllocationHandle_fn, 256)
HIP_ENFORCE_ABI(HipDispatchTable, hipMemSetAccess_fn, 257)
HIP_ENFORCE_ABI(HipDispatchTable, hipMemUnmap_fn, 258)
HIP_ENFORCE_ABI(HipDispatchTable, hipMemcpy_fn, 259)
HIP_ENFORCE_ABI(HipDispatchTable, hipMemcpy2D_fn, 260)
HIP_ENFORCE_ABI(HipDispatchTable, hipMemcpy2DAsync_fn, 261)
HIP_ENFORCE_ABI(HipDispatchTable, hipMemcpy2DFromArray_fn, 262)
HIP_ENFORCE_ABI(HipDispatchTable, hipMemcpy2DFromArrayAsync_fn, 263)
HIP_ENFORCE_ABI(HipDispatchTable, hipMemcpy2DToArray_fn, 264)
HIP_ENFORCE_ABI(HipDispatchTable, hipMemcpy2DToArrayAsync_fn, 265)
HIP_ENFORCE_ABI(HipDispatchTable, hipMemcpy3D_fn, 266)
HIP_ENFORCE_ABI(HipDispatchTable, hipMemcpy3DAsync_fn, 267)
HIP_ENFORCE_ABI(HipDispatchTable, hipMemcpyAsync_fn, 268)
HIP_ENFORCE_ABI(HipDispatchTable, hipMemcpyAtoH_fn, 269)
HIP_ENFORCE_ABI(HipDispatchTable, hipMemcpyDtoD_fn, 270)
HIP_ENFORCE_ABI(HipDispatchTable, hipMemcpyDtoDAsync_fn, 271)
HIP_ENFORCE_ABI(HipDispatchTable, hipMemcpyDtoH_fn, 272)
HIP_ENFORCE_ABI(HipDispatchTable, hipMemcpyDtoHAsync_fn, 273)
HIP_ENFORCE_ABI(HipDispatchTable, hipMemcpyFromArray_fn, 274)
HIP_ENFORCE_ABI(HipDispatchTable, hipMemcpyFromSymbol_fn, 275)
HIP_ENFORCE_ABI(HipDispatchTable, hipMemcpyFromSymbolAsync_fn, 276)
HIP_ENFORCE_ABI(HipDispatchTable, hipMemcpyHtoA_fn, 277)
HIP_ENFORCE_ABI(HipDispatchTable, hipMemcpyHtoD_fn, 278)
HIP_ENFORCE_ABI(HipDispatchTable, hipMemcpyHtoDAsync_fn, 279)
HIP_ENFORCE_ABI(HipDispatchTable, hipMemcpyParam2D_fn, 280)
HIP_ENFORCE_ABI(HipDispatchTable, hipMemcpyParam2DAsync_fn, 281)
HIP_ENFORCE_ABI(HipDispatchTable, hipMemcpyPeer_fn, 282)
HIP_ENFORCE_ABI(HipDispatchTable, hipMemcpyPeerAsync_fn, 283)
HIP_ENFORCE_ABI(HipDispatchTable, hipMemcpyToArray_fn, 284)
HIP_ENFORCE_ABI(HipDispatchTable, hipMemcpyToSymbol_fn, 285)
HIP_ENFORCE_ABI(HipDispatchTable, hipMemcpyToSymbolAsync_fn, 286)
HIP_ENFORCE_ABI(HipDispatchTable, hipMemcpyWithStream_fn, 287)
HIP_ENFORCE_ABI(HipDispatchTable, hipMemset_fn, 288)
HIP_ENFORCE_ABI(HipDispatchTable, hipMemset2D_fn, 289)
HIP_ENFORCE_ABI(HipDispatchTable, hipMemset2DAsync_fn, 290)
HIP_ENFORCE_ABI(HipDispatchTable, hipMemset3D_fn, 291)
HIP_ENFORCE_ABI(HipDispatchTable, hipMemset3DAsync_fn, 292)
HIP_ENFORCE_ABI(HipDispatchTable, hipMemsetAsync_fn, 293)
HIP_ENFORCE_ABI(HipDispatchTable, hipMemsetD16_fn, 294)
HIP_ENFORCE_ABI(HipDispatchTable, hipMemsetD16Async_fn, 295)
HIP_ENFORCE_ABI(HipDispatchTable, hipMemsetD32_fn, 296)
HIP_ENFORCE_ABI(HipDispatchTable, hipMemsetD32Async_fn, 297)
HIP_ENFORCE_ABI(HipDispatchTable, hipMemsetD8_fn, 298)
HIP_ENFORCE_ABI(HipDispatchTable, hipMemsetD8Async_fn, 299)
HIP_ENFORCE_ABI(HipDispatchTable, hipMipmappedArrayCreate_fn, 300)
HIP_ENFORCE_ABI(HipDispatchTable, hipMipmappedArrayDestroy_fn, 301)
HIP_ENFORCE_ABI(HipDispatchTable, hipMipmappedArrayGetLevel_fn, 302)
HIP_ENFORCE_ABI(HipDispatchTable, hipModuleGetFunction_fn, 303)
HIP_ENFORCE_ABI(HipDispatchTable, hipModuleGetGlobal_fn, 304)
HIP_ENFORCE_ABI(HipDispatchTable, hipModuleGetTexRef_fn, 305)
HIP_ENFORCE_ABI(HipDispatchTable, hipModuleLaunchCooperativeKernel_fn, 306)
HIP_ENFORCE_ABI(HipDispatchTable, hipModuleLaunchCooperativeKernelMultiDevice_fn, 307)
HIP_ENFORCE_ABI(HipDispatchTable, hipModuleLaunchKernel_fn, 308)
HIP_ENFORCE_ABI(HipDispatchTable, hipModuleLoad_fn, 309)
HIP_ENFORCE_ABI(HipDispatchTable, hipModuleLoadData_fn, 310)
HIP_ENFORCE_ABI(HipDispatchTable, hipModuleLoadDataEx_fn, 311)
HIP_ENFORCE_ABI(HipDispatchTable, hipModuleOccupancyMaxActiveBlocksPerMultiprocessor_fn, 312)
HIP_ENFORCE_ABI(HipDispatchTable, hipModuleOccupancyMaxActiveBlocksPerMultiprocessorWithFlags_fn,
                313)
HIP_ENFORCE_ABI(HipDispatchTable, hipModuleOccupancyMaxPotentialBlockSize_fn, 314)
HIP_ENFORCE_ABI(HipDispatchTable, hipModuleOccupancyMaxPotentialBlockSizeWithFlags_fn, 315)
HIP_ENFORCE_ABI(HipDispatchTable, hipModuleUnload_fn, 316)
HIP_ENFORCE_ABI(HipDispatchTable, hipOccupancyMaxActiveBlocksPerMultiprocessor_fn, 317)
HIP_ENFORCE_ABI(HipDispatchTable, hipOccupancyMaxActiveBlocksPerMultiprocessorWithFlags_fn, 318)
HIP_ENFORCE_ABI(HipDispatchTable, hipOccupancyMaxPotentialBlockSize_fn, 319)
HIP_ENFORCE_ABI(HipDispatchTable, hipPeekAtLastError_fn, 320)
HIP_ENFORCE_ABI(HipDispatchTable, hipPointerGetAttribute_fn, 321)
HIP_ENFORCE_ABI(HipDispatchTable, hipPointerGetAttributes_fn, 322)
HIP_ENFORCE_ABI(HipDispatchTable, hipPointerSetAttribute_fn, 323)
HIP_ENFORCE_ABI(HipDispatchTable, hipProfilerStart_fn, 324)
HIP_ENFORCE_ABI(HipDispatchTable, hipProfilerStop_fn, 325)
HIP_ENFORCE_ABI(HipDispatchTable, hipRuntimeGetVersion_fn, 326)
HIP_ENFORCE_ABI(HipDispatchTable, hipSetDevice_fn, 327)
HIP_ENFORCE_ABI(HipDispatchTable, hipSetDeviceFlags_fn, 328)
HIP_ENFORCE_ABI(HipDispatchTable, hipSetupArgument_fn, 329)
HIP_ENFORCE_ABI(HipDispatchTable, hipSignalExternalSemaphoresAsync_fn, 330)
HIP_ENFORCE_ABI(HipDispatchTable, hipStreamAddCallback_fn, 331)
HIP_ENFORCE_ABI(HipDispatchTable, hipStreamAttachMemAsync_fn, 332)
HIP_ENFORCE_ABI(HipDispatchTable, hipStreamBeginCapture_fn, 333)
HIP_ENFORCE_ABI(HipDispatchTable, hipStreamCreate_fn, 334)
HIP_ENFORCE_ABI(HipDispatchTable, hipStreamCreateWithFlags_fn, 335)
HIP_ENFORCE_ABI(HipDispatchTable, hipStreamCreateWithPriority_fn, 336)
HIP_ENFORCE_ABI(HipDispatchTable, hipStreamDestroy_fn, 337)
HIP_ENFORCE_ABI(HipDispatchTable, hipStreamEndCapture_fn, 338)
HIP_ENFORCE_ABI(HipDispatchTable, hipStreamGetCaptureInfo_fn, 339)
HIP_ENFORCE_ABI(HipDispatchTable, hipStreamGetCaptureInfo_v2_fn, 340)
HIP_ENFORCE_ABI(HipDispatchTable, hipStreamGetDevice_fn, 341)
HIP_ENFORCE_ABI(HipDispatchTable, hipStreamGetFlags_fn, 342)
HIP_ENFORCE_ABI(HipDispatchTable, hipStreamGetPriority_fn, 343)
HIP_ENFORCE_ABI(HipDispatchTable, hipStreamIsCapturing_fn, 344)
HIP_ENFORCE_ABI(HipDispatchTable, hipStreamQuery_fn, 345)
HIP_ENFORCE_ABI(HipDispatchTable, hipStreamSynchronize_fn, 346)
HIP_ENFORCE_ABI(HipDispatchTable, hipStreamUpdateCaptureDependencies_fn, 347)
HIP_ENFORCE_ABI(HipDispatchTable, hipStreamWaitEvent_fn, 348)
HIP_ENFORCE_ABI(HipDispatchTable, hipStreamWaitValue32_fn, 349)
HIP_ENFORCE_ABI(HipDispatchTable, hipStreamWaitValue64_fn, 350)
HIP_ENFORCE_ABI(HipDispatchTable, hipStreamWriteValue32_fn, 351)
HIP_ENFORCE_ABI(HipDispatchTable, hipStreamWriteValue64_fn, 352)
HIP_ENFORCE_ABI(HipDispatchTable, hipTexObjectCreate_fn, 353)
HIP_ENFORCE_ABI(HipDispatchTable, hipTexObjectDestroy_fn, 354)
HIP_ENFORCE_ABI(HipDispatchTable, hipTexObjectGetResourceDesc_fn, 355)
HIP_ENFORCE_ABI(HipDispatchTable, hipTexObjectGetResourceViewDesc_fn, 356)
HIP_ENFORCE_ABI(HipDispatchTable, hipTexObjectGetTextureDesc_fn, 357)
HIP_ENFORCE_ABI(HipDispatchTable, hipTexRefGetAddress_fn, 358)
HIP_ENFORCE_ABI(HipDispatchTable, hipTexRefGetAddressMode_fn, 359)
HIP_ENFORCE_ABI(HipDispatchTable, hipTexRefGetFilterMode_fn, 360)
HIP_ENFORCE_ABI(HipDispatchTable, hipTexRefGetFlags_fn, 361)
HIP_ENFORCE_ABI(HipDispatchTable, hipTexRefGetFormat_fn, 362)
HIP_ENFORCE_ABI(HipDispatchTable, hipTexRefGetMaxAnisotropy_fn, 363)
HIP_ENFORCE_ABI(HipDispatchTable, hipTexRefGetMipMappedArray_fn, 364)
HIP_ENFORCE_ABI(HipDispatchTable, hipTexRefGetMipmapFilterMode_fn, 365)
HIP_ENFORCE_ABI(HipDispatchTable, hipTexRefGetMipmapLevelBias_fn, 366)
HIP_ENFORCE_ABI(HipDispatchTable, hipTexRefGetMipmapLevelClamp_fn, 367)
HIP_ENFORCE_ABI(HipDispatchTable, hipTexRefSetAddress_fn, 368)
HIP_ENFORCE_ABI(HipDispatchTable, hipTexRefSetAddress2D_fn, 369)
HIP_ENFORCE_ABI(HipDispatchTable, hipTexRefSetAddressMode_fn, 370)
HIP_ENFORCE_ABI(HipDispatchTable, hipTexRefSetArray_fn, 371)
HIP_ENFORCE_ABI(HipDispatchTable, hipTexRefSetBorderColor_fn, 372)
HIP_ENFORCE_ABI(HipDispatchTable, hipTexRefSetFilterMode_fn, 373)
HIP_ENFORCE_ABI(HipDispatchTable, hipTexRefSetFlags_fn, 374)
HIP_ENFORCE_ABI(HipDispatchTable, hipTexRefSetFormat_fn, 375)
HIP_ENFORCE_ABI(HipDispatchTable, hipTexRefSetMaxAnisotropy_fn, 376)
HIP_ENFORCE_ABI(HipDispatchTable, hipTexRefSetMipmapFilterMode_fn, 377)
HIP_ENFORCE_ABI(HipDispatchTable, hipTexRefSetMipmapLevelBias_fn, 378)
HIP_ENFORCE_ABI(HipDispatchTable, hipTexRefSetMipmapLevelClamp_fn, 379)
HIP_ENFORCE_ABI(HipDispatchTable, hipTexRefSetMipmappedArray_fn, 380)
HIP_ENFORCE_ABI(HipDispatchTable, hipThreadExchangeStreamCaptureMode_fn, 381)
HIP_ENFORCE_ABI(HipDispatchTable, hipUnbindTexture_fn, 382)
HIP_ENFORCE_ABI(HipDispatchTable, hipUserObjectCreate_fn, 383)
HIP_ENFORCE_ABI(HipDispatchTable, hipUserObjectRelease_fn, 384)
HIP_ENFORCE_ABI(HipDispatchTable, hipUserObjectRetain_fn, 385)
HIP_ENFORCE_ABI(HipDispatchTable, hipWaitExternalSemaphoresAsync_fn, 386)
HIP_ENFORCE_ABI(HipDispatchTable, hipCreateChannelDesc_fn, 387)
HIP_ENFORCE_ABI(HipDispatchTable, hipExtModuleLaunchKernel_fn, 388)
HIP_ENFORCE_ABI(HipDispatchTable, hipHccModuleLaunchKernel_fn, 389)
HIP_ENFORCE_ABI(HipDispatchTable, hipMemcpy_spt_fn, 390)
HIP_ENFORCE_ABI(HipDispatchTable, hipMemcpyToSymbol_spt_fn, 391)
HIP_ENFORCE_ABI(HipDispatchTable, hipMemcpyFromSymbol_spt_fn, 392)
HIP_ENFORCE_ABI(HipDispatchTable, hipMemcpy2D_spt_fn, 393)
HIP_ENFORCE_ABI(HipDispatchTable, hipMemcpy2DFromArray_spt_fn, 394)
HIP_ENFORCE_ABI(HipDispatchTable, hipMemcpy3D_spt_fn, 395)
HIP_ENFORCE_ABI(HipDispatchTable, hipMemset_spt_fn, 396)
HIP_ENFORCE_ABI(HipDispatchTable, hipMemsetAsync_spt_fn, 397)
HIP_ENFORCE_ABI(HipDispatchTable, hipMemset2D_spt_fn, 398)
HIP_ENFORCE_ABI(HipDispatchTable, hipMemset2DAsync_spt_fn, 399)
HIP_ENFORCE_ABI(HipDispatchTable, hipMemset3DAsync_spt_fn, 400)
HIP_ENFORCE_ABI(HipDispatchTable, hipMemset3D_spt_fn, 401)
HIP_ENFORCE_ABI(HipDispatchTable, hipMemcpyAsync_spt_fn, 402)
HIP_ENFORCE_ABI(HipDispatchTable, hipMemcpy3DAsync_spt_fn, 403)
HIP_ENFORCE_ABI(HipDispatchTable, hipMemcpy2DAsync_spt_fn, 404)
HIP_ENFORCE_ABI(HipDispatchTable, hipMemcpyFromSymbolAsync_spt_fn, 405)
HIP_ENFORCE_ABI(HipDispatchTable, hipMemcpyToSymbolAsync_spt_fn, 406)
HIP_ENFORCE_ABI(HipDispatchTable, hipMemcpyFromArray_spt_fn, 407)
HIP_ENFORCE_ABI(HipDispatchTable, hipMemcpy2DToArray_spt_fn, 408)
HIP_ENFORCE_ABI(HipDispatchTable, hipMemcpy2DFromArrayAsync_spt_fn, 409)
HIP_ENFORCE_ABI(HipDispatchTable, hipMemcpy2DToArrayAsync_spt_fn, 410)
HIP_ENFORCE_ABI(HipDispatchTable, hipStreamQuery_spt_fn, 411)
HIP_ENFORCE_ABI(HipDispatchTable, hipStreamSynchronize_spt_fn, 412)
HIP_ENFORCE_ABI(HipDispatchTable, hipStreamGetPriority_spt_fn, 413)
HIP_ENFORCE_ABI(HipDispatchTable, hipStreamWaitEvent_spt_fn, 414)
HIP_ENFORCE_ABI(HipDispatchTable, hipStreamGetFlags_spt_fn, 415)
HIP_ENFORCE_ABI(HipDispatchTable, hipStreamAddCallback_spt_fn, 416)
HIP_ENFORCE_ABI(HipDispatchTable, hipEventRecord_spt_fn, 417)
HIP_ENFORCE_ABI(HipDispatchTable, hipLaunchCooperativeKernel_spt_fn, 418)
HIP_ENFORCE_ABI(HipDispatchTable, hipLaunchKernel_spt_fn, 419)
HIP_ENFORCE_ABI(HipDispatchTable, hipGraphLaunch_spt_fn, 420)
HIP_ENFORCE_ABI(HipDispatchTable, hipStreamBeginCapture_spt_fn, 421)
HIP_ENFORCE_ABI(HipDispatchTable, hipStreamEndCapture_spt_fn, 422)
HIP_ENFORCE_ABI(HipDispatchTable, hipStreamIsCapturing_spt_fn, 423)
HIP_ENFORCE_ABI(HipDispatchTable, hipStreamGetCaptureInfo_spt_fn, 424)
HIP_ENFORCE_ABI(HipDispatchTable, hipStreamGetCaptureInfo_v2_spt_fn, 425)
HIP_ENFORCE_ABI(HipDispatchTable, hipLaunchHostFunc_spt_fn, 426)
HIP_ENFORCE_ABI(HipDispatchTable, hipGetStreamDeviceId_fn, 427)
HIP_ENFORCE_ABI(HipDispatchTable, hipDrvGraphAddMemsetNode_fn, 428)
HIP_ENFORCE_ABI(HipDispatchTable, hipGraphAddExternalSemaphoresWaitNode_fn, 429);
HIP_ENFORCE_ABI(HipDispatchTable, hipGraphAddExternalSemaphoresSignalNode_fn, 430);
HIP_ENFORCE_ABI(HipDispatchTable, hipGraphExternalSemaphoresSignalNodeSetParams_fn, 431);
HIP_ENFORCE_ABI(HipDispatchTable, hipGraphExternalSemaphoresWaitNodeSetParams_fn, 432);
HIP_ENFORCE_ABI(HipDispatchTable, hipGraphExternalSemaphoresSignalNodeGetParams_fn, 433);
HIP_ENFORCE_ABI(HipDispatchTable, hipGraphExternalSemaphoresWaitNodeGetParams_fn, 434);
HIP_ENFORCE_ABI(HipDispatchTable, hipGraphExecExternalSemaphoresSignalNodeSetParams_fn, 435);
HIP_ENFORCE_ABI(HipDispatchTable, hipGraphExecExternalSemaphoresWaitNodeSetParams_fn, 436);
HIP_ENFORCE_ABI(HipDispatchTable, hipGraphAddNode_fn, 437);
HIP_ENFORCE_ABI(HipDispatchTable, hipGraphInstantiateWithParams_fn, 438);
HIP_ENFORCE_ABI(HipDispatchTable, hipExtGetLastError_fn, 439)
HIP_ENFORCE_ABI(HipDispatchTable, hipTexRefGetBorderColor_fn, 440)
HIP_ENFORCE_ABI(HipDispatchTable, hipTexRefGetArray_fn, 441)
HIP_ENFORCE_ABI(HipDispatchTable, hipGetProcAddress_fn, 442)
HIP_ENFORCE_ABI(HipDispatchTable, hipStreamBeginCaptureToGraph_fn, 443);
HIP_ENFORCE_ABI(HipDispatchTable, hipGetFuncBySymbol_fn, 444);
HIP_ENFORCE_ABI(HipDispatchTable, hipDrvGraphAddMemFreeNode_fn, 445)
HIP_ENFORCE_ABI(HipDispatchTable, hipDrvGraphExecMemcpyNodeSetParams_fn, 446)
HIP_ENFORCE_ABI(HipDispatchTable, hipDrvGraphExecMemsetNodeSetParams_fn, 447)

// if HIP_ENFORCE_ABI entries are added for each new function pointer in the table, the number below
// will be +1 of the number in the last HIP_ENFORCE_ABI line. E.g.:
//
//  HIP_ENFORCE_ABI(<table>, <functor>, 8)
//
//  HIP_ENFORCE_ABI_VERSIONING(<table>, 9) <- 8 + 1 = 9
HIP_ENFORCE_ABI_VERSIONING(HipDispatchTable, 448)

static_assert(HIP_RUNTIME_API_TABLE_MAJOR_VERSION == 0 && HIP_RUNTIME_API_TABLE_STEP_VERSION == 3,
              "If you get this error, add new HIP_ENFORCE_ABI(...) code for the new function "
              "pointers and then update this check so it is true");
#endif<|MERGE_RESOLUTION|>--- conflicted
+++ resolved
@@ -759,8 +759,6 @@
 hipError_t hipModuleLaunchCooperativeKernelMultiDevice(hipFunctionLaunchParams* launchParamsList,
                                                        unsigned int numDevices, unsigned int flags);
 hipError_t hipExtGetLastError();
-<<<<<<< HEAD
-=======
 hipError_t hipTexRefGetBorderColor(float* pBorderColor, const textureReference* texRef);
 hipError_t hipTexRefGetArray(hipArray_t* pArray, const textureReference* texRef);
 hipError_t hipGetProcAddress(const char* symbol, void** pfn, int hipVersion, uint64_t flags,
@@ -777,7 +775,6 @@
                                    const HIP_MEMCPY3D* copyParams, hipCtx_t ctx);
 hipError_t hipDrvGraphExecMemsetNodeSetParams(hipGraphExec_t hGraphExec, hipGraphNode_t hNode,
                                    const HIP_MEMSET_NODE_PARAMS* memsetParams, hipCtx_t ctx);
->>>>>>> 6cb7b6ec
 }  // namespace hip
 
 namespace hip {
@@ -1249,8 +1246,6 @@
   ptrDispatchTable->hipDrvGraphAddMemsetNode_fn = hip::hipDrvGraphAddMemsetNode;
   ptrDispatchTable->hipGetDevicePropertiesR0000_fn = hip::hipGetDevicePropertiesR0000;
   ptrDispatchTable->hipExtGetLastError_fn = hip::hipExtGetLastError;
-<<<<<<< HEAD
-=======
   ptrDispatchTable->hipTexRefGetBorderColor_fn =  hip::hipTexRefGetBorderColor;
   ptrDispatchTable->hipTexRefGetArray_fn = hip::hipTexRefGetArray;
   ptrDispatchTable->hipGetProcAddress_fn = hip::hipGetProcAddress;
@@ -1259,7 +1254,6 @@
   ptrDispatchTable->hipDrvGraphAddMemFreeNode_fn = hip::hipDrvGraphAddMemFreeNode;
   ptrDispatchTable->hipDrvGraphExecMemcpyNodeSetParams_fn = hip::hipDrvGraphExecMemcpyNodeSetParams;
   ptrDispatchTable->hipDrvGraphExecMemsetNodeSetParams_fn = hip::hipDrvGraphExecMemsetNodeSetParams;
->>>>>>> 6cb7b6ec
 }
 
 #if HIP_ROCPROFILER_REGISTER > 0
