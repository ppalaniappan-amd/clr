--- conflicted
+++ resolved
@@ -288,10 +288,7 @@
                      hiprtcJITInputType input_type);
   bool LinkComplete(void** bin_out, size_t* size_out);
   void AppendLinkerOptions() { AppendOptions(HIPRTC_LINK_OPTIONS_APPEND, &link_options_); }
-<<<<<<< HEAD
-=======
   static bool isLinkerValid(RTCLinkProgram* link_program);
->>>>>>> 6cb7b6ec
 };
 
 // Thread Local Storage Variables Aggregator Class
