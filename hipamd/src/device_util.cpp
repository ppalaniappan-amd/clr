--- conflicted
+++ resolved
@@ -92,63 +92,6 @@
     return nullptr;
 }
 
-<<<<<<< HEAD
-__device__ long long int clock64() { return (long long int)hc::__cycle_u64(); };
-__device__ clock_t clock() { return (clock_t)hc::__cycle_u64(); };
-=======
-
-// loop unrolling
-__device__ void* __hip_hc_memcpy(void* dst, const void* src, size_t size) {
-    auto dstPtr = static_cast<uint8_t*>(dst);
-    auto srcPtr = static_cast<const uint8_t*>(src);
-
-    while (size >= 4u) {
-        dstPtr[0] = srcPtr[0];
-        dstPtr[1] = srcPtr[1];
-        dstPtr[2] = srcPtr[2];
-        dstPtr[3] = srcPtr[3];
-
-        size -= 4u;
-        srcPtr += 4u;
-        dstPtr += 4u;
-    }
-    switch (size) {
-        case 3:
-            dstPtr[2] = srcPtr[2];
-        case 2:
-            dstPtr[1] = srcPtr[1];
-        case 1:
-            dstPtr[0] = srcPtr[0];
-    }
-
-    return dst;
-}
-
-__device__ void* __hip_hc_memset(void* dst, uint8_t val, size_t size) {
-    auto dstPtr = static_cast<uint8_t*>(dst);
-
-    while (size >= 4u) {
-        dstPtr[0] = val;
-        dstPtr[1] = val;
-        dstPtr[2] = val;
-        dstPtr[3] = val;
-
-        size -= 4u;
-        dstPtr += 4u;
-    }
-    switch (size) {
-        case 3:
-            dstPtr[2] = val;
-        case 2:
-            dstPtr[1] = val;
-        case 1:
-            dstPtr[0] = val;
-    }
-
-    return dst;
-}
->>>>>>> 753aa1fb
-
 // abort
 __device__ void abort() { return hc::abort(); }
 
