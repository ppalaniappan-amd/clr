/* Copyright (c) 2015 - 2021 Advanced Micro Devices, Inc.

 Permission is hereby granted, free of charge, to any person obtaining a copy
 of this software and associated documentation files (the "Software"), to deal
 in the Software without restriction, including without limitation the rights
 to use, copy, modify, merge, publish, distribute, sublicense, and/or sell
 copies of the Software, and to permit persons to whom the Software is
 furnished to do so, subject to the following conditions:

 The above copyright notice and this permission notice shall be included in
 all copies or substantial portions of the Software.

 THE SOFTWARE IS PROVIDED "AS IS", WITHOUT WARRANTY OF ANY KIND, EXPRESS OR
 IMPLIED, INCLUDING BUT NOT LIMITED TO THE WARRANTIES OF MERCHANTABILITY,
 FITNESS FOR A PARTICULAR PURPOSE AND NONINFRINGEMENT. IN NO EVENT SHALL THE
 AUTHORS OR COPYRIGHT HOLDERS BE LIABLE FOR ANY CLAIM, DAMAGES OR OTHER
 LIABILITY, WHETHER IN AN ACTION OF CONTRACT, TORT OR OTHERWISE, ARISING FROM,
 OUT OF OR IN CONNECTION WITH THE SOFTWARE OR THE USE OR OTHER DEALINGS IN
 THE SOFTWARE. */

#include <hip/hip_runtime.h>
#include <hip/texture_types.h>
#include "hip_platform.hpp"
#include "hip_internal.hpp"
#include "platform/program.hpp"
#include "platform/runtime.hpp"

#include <unordered_map>
namespace hip {
constexpr unsigned __hipFatMAGIC2 = 0x48495046;  // "HIPF"

PlatformState* PlatformState::platform_;  // Initiaized as nullptr by default

// forward declaration of methods required for __hipRegisrterManagedVar
hipError_t ihipMallocManaged(void** ptr, size_t size, unsigned int align = 0);

struct __CudaFatBinaryWrapper {
  unsigned int magic;
  unsigned int version;
  void* binary;
  void* dummy1;
};

hipError_t hipModuleGetGlobal(hipDeviceptr_t* dptr, size_t* bytes, hipModule_t hmod,
                              const char* name);

hipError_t ihipCreateGlobalVarObj(const char* name, hipModule_t hmod, amd::Memory** amd_mem_obj,
                                  hipDeviceptr_t* dptr, size_t* bytes);

extern hipError_t ihipModuleLaunchKernel(
    hipFunction_t f, uint32_t gridDimX, uint32_t gridDimY, uint32_t gridDimZ, uint32_t blockDimX,
    uint32_t blockDimY, uint32_t blockDimZ, uint32_t sharedMemBytes, hipStream_t hStream,
    void** kernelParams, void** extra, hipEvent_t startEvent, hipEvent_t stopEvent,
    uint32_t flags = 0, uint32_t params = 0, uint32_t gridId = 0, uint32_t numGrids = 0,
    uint64_t prevGridSum = 0, uint64_t allGridSum = 0, uint32_t firstDevice = 0);
static bool isCompatibleCodeObject(const std::string& codeobj_target_id, const char* device_name) {
  // Workaround for device name mismatch.
  // Device name may contain feature strings delimited by '+', e.g.
  // gfx900+xnack. Currently HIP-Clang does not include feature strings
  // in code object target id in fat binary. Therefore drop the feature
  // strings from device name before comparing it with code object target id.
  std::string short_name(device_name);
  auto feature_loc = short_name.find('+');
  if (feature_loc != std::string::npos) {
    short_name.erase(feature_loc);
  }
  return codeobj_target_id == short_name;
}

void** __hipRegisterFatBinary(const void* data) {
  const __CudaFatBinaryWrapper* fbwrapper = reinterpret_cast<const __CudaFatBinaryWrapper*>(data);
  if (fbwrapper->magic != __hipFatMAGIC2 || fbwrapper->version != 1) {
    LogPrintfError("Cannot Register fat binary. FatMagic: %u version: %u ", fbwrapper->magic,
                   fbwrapper->version);
    return nullptr;
  }
  return reinterpret_cast<void**>(PlatformState::instance().addFatBinary(fbwrapper->binary));
}

void __hipRegisterFunction(hip::FatBinaryInfo** modules, const void* hostFunction,
                                      char* deviceFunction, const char* deviceName,
                                      unsigned int threadLimit, uint3* tid, uint3* bid,
                                      dim3* blockDim, dim3* gridDim, int* wSize) {
  static int enable_deferred_loading{[]() {
    char* var = getenv("HIP_ENABLE_DEFERRED_LOADING");
    return var ? atoi(var) : 1;
  }()};
  hipError_t hip_error = hipSuccess;
  hip::Function* func = new hip::Function(std::string(deviceName), modules);
  hip_error = PlatformState::instance().registerStatFunction(hostFunction, func);
  guarantee((hip_error == hipSuccess), "Cannot register Static function, error: %d", hip_error);

  if (!enable_deferred_loading) {
    HIP_INIT_VOID();
    hipFunction_t hfunc = nullptr;

    for (size_t dev_idx = 0; dev_idx < g_devices.size(); ++dev_idx) {
      hip_error = PlatformState::instance().getStatFunc(&hfunc, hostFunction, dev_idx);
      guarantee((hip_error == hipSuccess), "Cannot retrieve Static function, error: %d",
                                            hip_error);
    }
  }
}

// Registers a device-side global variable.
// For each global variable in device code, there is a corresponding shadow
// global variable in host code. The shadow host variable is used to keep
// track of the value of the device side global variable between kernel
// executions.
void __hipRegisterVar(
    hip::FatBinaryInfo** modules,  // The device modules containing code object
    void* var,                     // The shadow variable in host code
    char* hostVar,                 // Variable name in host code
    char* deviceVar,               // Variable name in device code
    int ext,                       // Whether this variable is external
    size_t size,                   // Size of the variable
    int constant,                  // Whether this variable is constant
    int global)                    // Unknown, always 0
{
  hip::Var* var_ptr = new hip::Var(std::string(hostVar), hip::Var::DeviceVarKind::DVK_Variable,
                                   size, 0, 0, modules);
  hipError_t err = PlatformState::instance().registerStatGlobalVar(var, var_ptr);
  guarantee((err == hipSuccess), "Cannot register Static Global Var, error:%d", err);
}

void __hipRegisterSurface(
    hip::FatBinaryInfo** modules,  // The device modules containing code object
    void* var,                     // The shadow variable in host code
    char* hostVar,                 // Variable name in host code
    char* deviceVar,               // Variable name in device code
    int type, int ext) {
  hip::Var* var_ptr = new hip::Var(std::string(hostVar), hip::Var::DeviceVarKind::DVK_Surface,
                                   sizeof(surfaceReference), 0, 0, modules);
  hipError_t err = PlatformState::instance().registerStatGlobalVar(var, var_ptr);
  guarantee((err == hipSuccess), "Cannot register Static Glbal Var, err:%d", err);
}

void __hipRegisterManagedVar(
    void* hipModule,  // Pointer to hip module returned from __hipRegisterFatbinary
    void** pointer,   // Pointer to a chunk of managed memory with size \p size and alignment \p
                     // align HIP runtime allocates such managed memory and assign it to \p pointer
    void* init_value,  // Initial value to be copied into \p pointer
    const char* name,  // Name of the variable in code object
    size_t size, unsigned align) {
  HIP_INIT_VOID();
  hipError_t status = ihipMallocManaged(pointer, size, align);
  if (status == hipSuccess) {
    hip::Stream* stream = hip::getNullStream();
    if (stream != nullptr) {
      status = ihipMemcpy(*pointer, init_value, size, hipMemcpyHostToDevice, *stream);
      guarantee((status == hipSuccess), "Error during memcpy to managed memory, error:%d!",
                                         status);
    } else {
      ClPrint(amd::LOG_ERROR, amd::LOG_API, "Host Queue is NULL");
    }
  } else {
    guarantee(false, "Error during allocation of managed memory!, error: %d", status);
  }
  hip::Var* var_ptr = new hip::Var(std::string(name), hip::Var::DeviceVarKind::DVK_Managed, pointer,
                                   size, align, reinterpret_cast<hip::FatBinaryInfo**>(hipModule));
  status = PlatformState::instance().registerStatManagedVar(var_ptr);
  guarantee((status == hipSuccess), "Cannot register Static Managed Var, error: %d", status);
}

void __hipRegisterTexture(
    hip::FatBinaryInfo** modules,  // The device modules containing code object
    void* var,                     // The shadow variable in host code
    char* hostVar,                 // Variable name in host code
    char* deviceVar,               // Variable name in device code
    int type, int norm, int ext) {
  hip::Var* var_ptr = new hip::Var(std::string(hostVar), hip::Var::DeviceVarKind::DVK_Texture,
                                   sizeof(textureReference), 0, 0, modules);
  hipError_t err = PlatformState::instance().registerStatGlobalVar(var, var_ptr);
  guarantee((err == hipSuccess), "Cannot register Static Global Var, status: %d", err);
}

void __hipUnregisterFatBinary(hip::FatBinaryInfo** modules) {
  // By calling hipDeviceSynchronize ensure that all HSA signal handlers
  // complete before removeFatBinary
  hipError_t err = hipDeviceSynchronize();
  if (err != hipSuccess) {
    LogPrintfError("Error during hipDeviceSynchronize, error: %d", err);
  }
  err = PlatformState::instance().removeFatBinary(modules);
  guarantee((err == hipSuccess), "Cannot Unregister Fat Binary, error:%d", err);
}

void __hipRegisterFunction(void** modules, const void* hostFunction, char* deviceFunction,
                           const char* deviceName, unsigned int threadLimit, uint3* tid, uint3* bid,
                           dim3* blockDim, dim3* gridDim, int* wSize) {
  return __hipRegisterFunction(reinterpret_cast<hip::FatBinaryInfo**>(modules), hostFunction,
                               deviceFunction, deviceName, threadLimit, tid, bid, blockDim, gridDim,
                               wSize);
}
void __hipRegisterSurface(void** modules, void* var, char* hostVar, char* deviceVar, int type,
                          int ext) {
  return __hipRegisterSurface(reinterpret_cast<hip::FatBinaryInfo**>(modules), var, hostVar,
                              deviceVar, type, ext);
}
void __hipRegisterTexture(void** modules, void* var, char* hostVar, char* deviceVar, int type,
                          int norm, int ext) {
  return __hipRegisterTexture(reinterpret_cast<hip::FatBinaryInfo**>(modules), var, hostVar,
                              deviceVar, type, norm, ext);
}
void __hipRegisterVar(void** modules, void* var, char* hostVar, char* deviceVar, int ext,
                      size_t size, int constant, int global) {
  return __hipRegisterVar(reinterpret_cast<hip::FatBinaryInfo**>(modules), var, hostVar,
                          deviceVar, ext, size, constant, global);
}
void __hipUnregisterFatBinary(void** modules) {
  return __hipUnregisterFatBinary(reinterpret_cast<hip::FatBinaryInfo**>(modules));
}

hipError_t hipConfigureCall(dim3 gridDim, dim3 blockDim, size_t sharedMem,
                                       hipStream_t stream) {
  HIP_INIT_API(hipConfigureCall, gridDim, blockDim, sharedMem, stream);

  PlatformState::instance().configureCall(gridDim, blockDim, sharedMem, stream);

  HIP_RETURN(hipSuccess);
}

hipError_t __hipPushCallConfiguration(dim3 gridDim, dim3 blockDim, size_t sharedMem,
                                                 hipStream_t stream) {
  HIP_INIT_API(__hipPushCallConfiguration, gridDim, blockDim, sharedMem, stream);

  PlatformState::instance().configureCall(gridDim, blockDim, sharedMem, stream);

  HIP_RETURN(hipSuccess);
}

hipError_t __hipPopCallConfiguration(dim3* gridDim, dim3* blockDim, size_t* sharedMem,
                                                hipStream_t* stream) {
  HIP_INIT_API(__hipPopCallConfiguration, gridDim, blockDim, sharedMem, stream);

  ihipExec_t exec;
  PlatformState::instance().popExec(exec);
  *gridDim = exec.gridDim_;
  *blockDim = exec.blockDim_;
  *sharedMem = exec.sharedMem_;
  *stream = exec.hStream_;

  HIP_RETURN(hipSuccess);
}

hipError_t hipSetupArgument(const void* arg, size_t size, size_t offset) {
  HIP_INIT_API(hipSetupArgument, arg, size, offset);

  PlatformState::instance().setupArgument(arg, size, offset);

  HIP_RETURN(hipSuccess);
}

hipError_t hipLaunchByPtr(const void* hostFunction) {
  HIP_INIT_API(hipLaunchByPtr, hostFunction);

  ihipExec_t exec;
  PlatformState::instance().popExec(exec);

  hip::Stream* stream = reinterpret_cast<hip::Stream*>(exec.hStream_);
  int deviceId = (stream != nullptr) ? stream->DeviceId() : ihipGetDevice();
  if (deviceId == -1) {
    LogPrintfError("Wrong DeviceId: %d", deviceId);
    HIP_RETURN(hipErrorNoDevice);
  }
  hipFunction_t func = nullptr;
  hipError_t hip_error = PlatformState::instance().getStatFunc(&func, hostFunction, deviceId);
  if ((hip_error != hipSuccess) || (func == nullptr)) {
    LogPrintfError("Could not retrieve hostFunction: 0x%x", hostFunction);
    HIP_RETURN(hipErrorInvalidDeviceFunction);
  }

  size_t size = exec.arguments_.size();
  void* extra[] = {HIP_LAUNCH_PARAM_BUFFER_POINTER, &exec.arguments_[0],
                   HIP_LAUNCH_PARAM_BUFFER_SIZE, &size, HIP_LAUNCH_PARAM_END};

  HIP_RETURN(hipModuleLaunchKernel(func, exec.gridDim_.x, exec.gridDim_.y, exec.gridDim_.z,
                                   exec.blockDim_.x, exec.blockDim_.y, exec.blockDim_.z,
                                   exec.sharedMem_, exec.hStream_, nullptr, extra));
}

hipError_t hipGetSymbolAddress(void** devPtr, const void* symbol) {
  HIP_INIT_API(hipGetSymbolAddress, devPtr, symbol);

  hipError_t hip_error = hipSuccess;
  if (devPtr == nullptr) {
    HIP_RETURN(hipErrorInvalidValue);
  }
  size_t sym_size = 0;

  HIP_RETURN_ONFAIL(
      PlatformState::instance().getStatGlobalVar(symbol, ihipGetDevice(), devPtr, &sym_size));

  HIP_RETURN(hipSuccess, *devPtr);
}

hipError_t hipGetSymbolSize(size_t* sizePtr, const void* symbol) {
  HIP_INIT_API(hipGetSymbolSize, sizePtr, symbol);

  if (sizePtr == nullptr) {
    HIP_RETURN(hipErrorInvalidValue);
  }
  hipDeviceptr_t device_ptr = nullptr;
  HIP_RETURN_ONFAIL(
      PlatformState::instance().getStatGlobalVar(symbol, ihipGetDevice(), &device_ptr, sizePtr));

  HIP_RETURN(hipSuccess, *sizePtr);
}

hipError_t ihipCreateGlobalVarObj(const char* name, hipModule_t hmod, amd::Memory** amd_mem_obj,
                                  hipDeviceptr_t* dptr, size_t* bytes) {

  /* Get Device Program pointer*/
  amd::Program* program = as_amd(reinterpret_cast<cl_program>(hmod));
  device::Program* dev_program = program->getDeviceProgram(*hip::getCurrentDevice()->devices()[0]);

  if (dev_program == nullptr) {
    LogPrintfError("Cannot get Device Function for module: 0x%x", hmod);
    HIP_RETURN(hipErrorInvalidDeviceFunction);
  }
  /* Find the global Symbols */
  if (!dev_program->createGlobalVarObj(amd_mem_obj, dptr, bytes, name)) {
    LogPrintfError("Cannot create Global Var obj for symbol: %s", name);
    HIP_RETURN(hipErrorInvalidSymbol);
  }

  HIP_RETURN(hipSuccess);
}
}  // namespace hip

namespace hip_impl {
hipError_t ihipOccupancyMaxActiveBlocksPerMultiprocessor(
    int* maxBlocksPerCU, int* numBlocksPerGrid, int* bestBlockSize, const amd::Device& device,
    hipFunction_t func, int inputBlockSize, size_t dynamicSMemSize, bool bCalcPotentialBlkSz) {
  hip::DeviceFunc* function = hip::DeviceFunc::asFunction(func);
  const amd::Kernel& kernel = *function->kernel();

  const device::Kernel::WorkGroupInfo* wrkGrpInfo = kernel.getDeviceKernel(device)->workGroupInfo();
  if (bCalcPotentialBlkSz == false) {
    if (inputBlockSize <= 0) {
      return hipErrorInvalidValue;
    }
    *bestBlockSize = 0;
    // Make sure the requested block size is smaller than max supported
    if (inputBlockSize > int(device.info().maxWorkGroupSize_)) {
      *maxBlocksPerCU = 0;
      *numBlocksPerGrid = 0;
      return hipSuccess;
    }
  } else {
    if (inputBlockSize > int(device.info().maxWorkGroupSize_) || inputBlockSize <= 0) {
      // The user wrote the kernel to work with a workgroup size
      // bigger than this hardware can support. Or they do not care
      // about the size So just assume its maximum size is
      // constrained by hardware
      inputBlockSize = device.info().maxWorkGroupSize_;
    }
  }
  // Find wave occupancy per CU => simd_per_cu * GPR usage
  size_t MaxWavesPerSimd;

  if (device.isa().versionMajor() <= 9) {
    MaxWavesPerSimd = 8;  // Limited by SPI 32 per CU, hence 8 per SIMD
  } else {
    MaxWavesPerSimd = 16;
  }
  size_t VgprWaves = MaxWavesPerSimd;
  uint32_t VgprGranularity = device.info().vgprAllocGranularity_;
  size_t maxVGPRs = device.info().vgprsPerSimd_;
  size_t wavefrontSize = wrkGrpInfo->wavefrontSize_;
  if (device.isa().versionMajor() >= 10) {
    if (wavefrontSize == 64) {
      maxVGPRs = maxVGPRs >> 1;
      VgprGranularity = VgprGranularity >> 1;
    }
  }
  if (wrkGrpInfo->usedVGPRs_ > 0) {
    VgprWaves = maxVGPRs / amd::alignUp(wrkGrpInfo->usedVGPRs_, VgprGranularity);
  }

  if (VgprWaves == 0) {
    // This should not happen ideally, but in case the usedVGPRs_/availableVGPRs_ values are
    // incorrect, it can lead to a crash. By returning error, API can exit gracefully.
    return hipErrorUnknown;
  }

  size_t GprWaves = VgprWaves;
  if (wrkGrpInfo->usedSGPRs_ > 0) {
    size_t maxSGPRs = device.info().sgprsPerSimd_;
    const size_t SgprWaves = maxSGPRs / amd::alignUp(wrkGrpInfo->usedSGPRs_, 16);
    GprWaves = std::min(VgprWaves, SgprWaves);
  }
  uint32_t simdPerCU = (device.isa().versionMajor() <= 9) ? device.info().simdPerCU_
                                                          : (wrkGrpInfo->isWGPMode_ ? 4 : 2);
  const size_t alu_occupancy = simdPerCU * std::min(MaxWavesPerSimd, GprWaves);
  const int alu_limited_threads = alu_occupancy * wrkGrpInfo->wavefrontSize_;

  int lds_occupancy_wgs = INT_MAX;
  const size_t total_used_lds = wrkGrpInfo->usedLDSSize_ + dynamicSMemSize;
  if (total_used_lds != 0) {
    lds_occupancy_wgs = static_cast<int>(device.info().localMemSize_ / total_used_lds);
  }
  // Calculate how many blocks of inputBlockSize we can fit per CU
  // Need to align with hardware wavefront size. If they want 65 threads, but
  // waves are 64, then we need 128 threads per block.
  // So this calculates how many blocks we can fit.
  *maxBlocksPerCU = alu_limited_threads / amd::alignUp(inputBlockSize, wrkGrpInfo->wavefrontSize_);
  // Unless those blocks are further constrained by LDS size.
  *maxBlocksPerCU = std::min(*maxBlocksPerCU, lds_occupancy_wgs);

  // Some callers of this function want to return the block size, in threads, that
  // leads to the maximum occupancy. In that case, inputBlockSize is the maximum
  // workgroup size the user wants to allow, or that the hardware can allow.
  // It is either the number of threads that we are limited to due to occupancy, or
  // the maximum available block size for this kernel, which could have come from the
  // user. e.g., if the user indicates the maximum block size is 64 threads, but we
  // calculate that 128 threads can fit in each CU, we have to give up and return 64.
  *bestBlockSize =
      std::min(alu_limited_threads, amd::alignUp(inputBlockSize, wrkGrpInfo->wavefrontSize_));
  // If the best block size is smaller than the block size used to fit the maximum,
  // then we need to make the grid bigger for full occupancy.
  const int bestBlocksPerCU = alu_limited_threads / (*bestBlockSize);
  uint32_t maxCUs = device.info().maxComputeUnits_;
  if (wrkGrpInfo->isWGPMode_ == false && device.settings().enableWgpMode_ == true) {
    maxCUs *= 2;
  } else if ((wrkGrpInfo->isWGPMode_ == true && device.settings().enableWgpMode_ == false)) {
    maxCUs /= 2;
  }
  // Unless those blocks are further constrained by LDS size.
  *numBlocksPerGrid = (maxCUs * std::min(bestBlocksPerCU, lds_occupancy_wgs));

  return hipSuccess;
}
}  // namespace hip_impl

namespace hip {
hipError_t hipOccupancyMaxPotentialBlockSize(int* gridSize, int* blockSize, const void* f,
                                             size_t dynSharedMemPerBlk, int blockSizeLimit) {
  HIP_INIT_API(hipOccupancyMaxPotentialBlockSize, f, dynSharedMemPerBlk, blockSizeLimit);
  if ((gridSize == nullptr) || (blockSize == nullptr)) {
    HIP_RETURN(hipErrorInvalidValue);
  }
  hipFunction_t func = nullptr;
  hipError_t hip_error = PlatformState::instance().getStatFunc(&func, f, ihipGetDevice());
  if ((hip_error != hipSuccess) || (func == nullptr)) {
    HIP_RETURN(hipErrorInvalidDeviceFunction);
  }
  const amd::Device& device = *hip::getCurrentDevice()->devices()[0];
  int max_blocks_per_grid = 0;
  int num_blocks = 0;
  int best_block_size = 0;
  hipError_t ret = hip_impl::ihipOccupancyMaxActiveBlocksPerMultiprocessor(
      &num_blocks, &max_blocks_per_grid, &best_block_size, device, func, blockSizeLimit,
      dynSharedMemPerBlk, true);
  if (ret == hipSuccess) {
    *blockSize = best_block_size;
    *gridSize = max_blocks_per_grid;
  }
  HIP_RETURN(ret);
}

hipError_t hipModuleOccupancyMaxPotentialBlockSize(int* gridSize, int* blockSize, hipFunction_t f,
                                                   size_t dynSharedMemPerBlk, int blockSizeLimit) {
  HIP_INIT_API(hipModuleOccupancyMaxPotentialBlockSize, f, dynSharedMemPerBlk, blockSizeLimit);
  if ((gridSize == nullptr) || (blockSize == nullptr) || (f == nullptr)) {
    HIP_RETURN(hipErrorInvalidValue);
  }
  const amd::Device& device = *hip::getCurrentDevice()->devices()[0];
  int max_blocks_per_grid = 0;
  int num_blocks = 0;
  int best_block_size = 0;
  hipError_t ret = hip_impl::ihipOccupancyMaxActiveBlocksPerMultiprocessor(
      &num_blocks, &max_blocks_per_grid, &best_block_size, device, f, blockSizeLimit,
      dynSharedMemPerBlk, true);
  if (ret == hipSuccess) {
    *blockSize = best_block_size;
    *gridSize = max_blocks_per_grid;
  }
  HIP_RETURN(ret);
}

hipError_t hipModuleOccupancyMaxPotentialBlockSizeWithFlags(int* gridSize, int* blockSize,
                                                            hipFunction_t f,
                                                            size_t dynSharedMemPerBlk,
                                                            int blockSizeLimit,
                                                            unsigned int flags) {
  HIP_INIT_API(hipModuleOccupancyMaxPotentialBlockSizeWithFlags, f, dynSharedMemPerBlk,
               blockSizeLimit, flags);
  if ((gridSize == nullptr) || (blockSize == nullptr) || (f == nullptr)) {
    HIP_RETURN(hipErrorInvalidValue);
  }
  if (flags != hipOccupancyDefault && flags != hipOccupancyDisableCachingOverride) {
    HIP_RETURN(hipErrorInvalidValue);
  }
  const amd::Device& device = *hip::getCurrentDevice()->devices()[0];
  int max_blocks_per_grid = 0;
  int num_blocks = 0;
  int best_block_size = 0;
  hipError_t ret = hip_impl::ihipOccupancyMaxActiveBlocksPerMultiprocessor(
      &num_blocks, &max_blocks_per_grid, &best_block_size, device, f, blockSizeLimit,
      dynSharedMemPerBlk, true);
  if (ret == hipSuccess) {
    *blockSize = best_block_size;
    *gridSize = max_blocks_per_grid;
  }
  HIP_RETURN(ret);
}

hipError_t hipModuleOccupancyMaxActiveBlocksPerMultiprocessor(int* numBlocks, hipFunction_t f,
                                                              int blockSize,
                                                              size_t dynSharedMemPerBlk) {
  HIP_INIT_API(hipModuleOccupancyMaxActiveBlocksPerMultiprocessor, f, blockSize,
               dynSharedMemPerBlk);
  if (numBlocks == nullptr || (f == nullptr)) {
    HIP_RETURN(hipErrorInvalidValue);
  }
  const amd::Device& device = *hip::getCurrentDevice()->devices()[0];

  int num_blocks = 0;
  int max_blocks_per_grid = 0;
  int best_block_size = 0;
  hipError_t ret = hip_impl::ihipOccupancyMaxActiveBlocksPerMultiprocessor(
      &num_blocks, &max_blocks_per_grid, &best_block_size, device, f, blockSize, dynSharedMemPerBlk,
      false);
  *numBlocks = num_blocks;
  HIP_RETURN(ret);
}

hipError_t hipModuleOccupancyMaxActiveBlocksPerMultiprocessorWithFlags(
    int* numBlocks, hipFunction_t f, int blockSize, size_t dynSharedMemPerBlk, unsigned int flags) {
  HIP_INIT_API(hipModuleOccupancyMaxActiveBlocksPerMultiprocessorWithFlags, f, blockSize,
               dynSharedMemPerBlk, flags);
  if (numBlocks == nullptr || (f == nullptr)) {
    HIP_RETURN(hipErrorInvalidValue);
  }
  if (flags != hipOccupancyDefault && flags != hipOccupancyDisableCachingOverride) {
    HIP_RETURN(hipErrorInvalidValue);
  }
  const amd::Device& device = *hip::getCurrentDevice()->devices()[0];

  int num_blocks = 0;
  int max_blocks_per_grid = 0;
  int best_block_size = 0;
  hipError_t ret = hip_impl::ihipOccupancyMaxActiveBlocksPerMultiprocessor(
      &num_blocks, &max_blocks_per_grid, &best_block_size, device, f, blockSize, dynSharedMemPerBlk,
      false);
  *numBlocks = num_blocks;
  HIP_RETURN(ret);
}

hipError_t hipOccupancyMaxActiveBlocksPerMultiprocessor(int* numBlocks, const void* f,
                                                        int blockSize, size_t dynamicSMemSize) {
  HIP_INIT_API(hipOccupancyMaxActiveBlocksPerMultiprocessor, f, blockSize, dynamicSMemSize);
  if (numBlocks == nullptr) {
    HIP_RETURN(hipErrorInvalidValue);
  }

  hipFunction_t func = nullptr;
  hipError_t hip_error = PlatformState::instance().getStatFunc(&func, f, ihipGetDevice());
  if ((hip_error != hipSuccess) || (func == nullptr)) {
    HIP_RETURN(hipErrorInvalidDeviceFunction);
  }

  const amd::Device& device = *hip::getCurrentDevice()->devices()[0];

  int num_blocks = 0;
  int max_blocks_per_grid = 0;
  int best_block_size = 0;
  hipError_t ret = hip_impl::ihipOccupancyMaxActiveBlocksPerMultiprocessor(
      &num_blocks, &max_blocks_per_grid, &best_block_size, device, func, blockSize, dynamicSMemSize,
      false);
  *numBlocks = num_blocks;
  HIP_RETURN(ret);
}

hipError_t hipOccupancyMaxActiveBlocksPerMultiprocessorWithFlags(int* numBlocks, const void* f,
                                                                 int blockSize,
                                                                 size_t dynamicSMemSize,
                                                                 unsigned int flags) {
  HIP_INIT_API(hipOccupancyMaxActiveBlocksPerMultiprocessorWithFlags, f, blockSize, dynamicSMemSize,
               flags);
  if (numBlocks == nullptr) {
    HIP_RETURN(hipErrorInvalidValue);
  }
  if (flags != hipOccupancyDefault && flags != hipOccupancyDisableCachingOverride) {
    HIP_RETURN(hipErrorInvalidValue);
  }
  hipFunction_t func = nullptr;
  hipError_t hip_error = PlatformState::instance().getStatFunc(&func, f, ihipGetDevice());
  if ((hip_error != hipSuccess) || (func == nullptr)) {
    HIP_RETURN(hipErrorInvalidDeviceFunction);
  }

  const amd::Device& device = *hip::getCurrentDevice()->devices()[0];

  int num_blocks = 0;
  int max_blocks_per_grid = 0;
  int best_block_size = 0;
  hipError_t ret = hip_impl::ihipOccupancyMaxActiveBlocksPerMultiprocessor(
      &num_blocks, &max_blocks_per_grid, &best_block_size, device, func, blockSize, dynamicSMemSize,
      false);
  *numBlocks = num_blocks;
  HIP_RETURN(ret);
}

hipError_t ihipLaunchKernel(const void* hostFunction, dim3 gridDim, dim3 blockDim, void** args,
                            size_t sharedMemBytes, hipStream_t stream, hipEvent_t startEvent,
                            hipEvent_t stopEvent, int flags) {
  hipFunction_t func = nullptr;
  int deviceId = hip::Stream::DeviceId(stream);
  hipError_t hip_error = PlatformState::instance().getStatFunc(&func, hostFunction, deviceId);
  if ((hip_error != hipSuccess) || (func == nullptr)) {
    if (hip_error == hipErrorNoBinaryForGpu) {
      return hip_error;
    } else {
      return hipErrorInvalidDeviceFunction;
    }
  }
  size_t globalWorkSizeX = static_cast<size_t>(gridDim.x) * blockDim.x;
  size_t globalWorkSizeY = static_cast<size_t>(gridDim.y) * blockDim.y;
  size_t globalWorkSizeZ = static_cast<size_t>(gridDim.z) * blockDim.z;
  if (globalWorkSizeX > std::numeric_limits<uint32_t>::max() ||
      globalWorkSizeY > std::numeric_limits<uint32_t>::max() ||
      globalWorkSizeZ > std::numeric_limits<uint32_t>::max()) {
    return hipErrorInvalidConfiguration;
  }
  return ihipModuleLaunchKernel(
      func, static_cast<uint32_t>(globalWorkSizeX), static_cast<uint32_t>(globalWorkSizeY),
      static_cast<uint32_t>(globalWorkSizeZ), blockDim.x, blockDim.y, blockDim.z, sharedMemBytes,
      stream, args, nullptr, startEvent, stopEvent, flags);
}

// conversion routines between float and half precision

static inline std::uint32_t f32_as_u32(float f) {
  union {
    float f;
    std::uint32_t u;
  } v;
  v.f = f;
  return v.u;
}

static inline float u32_as_f32(std::uint32_t u) {
  union {
    float f;
    std::uint32_t u;
  } v;
  v.u = u;
  return v.f;
}

static inline int clamp_int(int i, int l, int h) { return std::min(std::max(i, l), h); }


// half float, the f16 is in the low 16 bits of the input argument

static inline float __convert_half_to_float(std::uint32_t a) noexcept {
  std::uint32_t u = ((a << 13) + 0x70000000U) & 0x8fffe000U;

  std::uint32_t v =
      f32_as_u32(u32_as_f32(u) * u32_as_f32(0x77800000U) /*0x1.0p+112f*/) + 0x38000000U;

  u = (a & 0x7fff) != 0 ? v : u;

  return u32_as_f32(u) * u32_as_f32(0x07800000U) /*0x1.0p-112f*/;
}

// float half with nearest even rounding
// The lower 16 bits of the result is the bit pattern for the f16
static inline std::uint32_t __convert_float_to_half(float a) noexcept {
  std::uint32_t u = f32_as_u32(a);
  int e = static_cast<int>((u >> 23) & 0xff) - 127 + 15;
  std::uint32_t m = ((u >> 11) & 0xffe) | ((u & 0xfff) != 0);
  std::uint32_t i = 0x7c00 | (m != 0 ? 0x0200 : 0);
  std::uint32_t n = ((std::uint32_t)e << 12) | m;
  std::uint32_t s = (u >> 16) & 0x8000;
  int b = clamp_int(1 - e, 0, 13);
  std::uint32_t d = (0x1000 | m) >> b;
  d |= (d << b) != (0x1000 | m);
  std::uint32_t v = e < 1 ? d : n;
  v = (v >> 2) + (((v & 0x7) == 3) | ((v & 0x7) > 5));
  v = e > 30 ? 0x7c00 : v;
  v = e == 143 ? i : v;
  return s | v;
}

extern "C"
#if !defined(_MSC_VER)
    __attribute__((weak))
#endif
    float
    __gnu_h2f_ieee(unsigned short h) {
  return __convert_half_to_float((std::uint32_t)h);
}

extern "C"
#if !defined(_MSC_VER)
    __attribute__((weak))
#endif
    unsigned short
    __gnu_f2h_ieee(float f) {
  return (unsigned short)__convert_float_to_half(f);
}

PlatformState::~PlatformState() {
  auto status = hipFree(semaphore_);
  if (status != hipSuccess) {
    LogPrintfError("%s", "failed to delete semaphore");
  }
}

void PlatformState::init() {
  amd::ScopedLock lock(lock_);
  if (initialized_ || g_devices.empty()) {
    return;
  }
  initialized_ = true;
  for (auto& it : statCO_.modules_) {
    hipError_t err = digestFatBinary(it.first, it.second);
    if (err != hipSuccess) {
      HIP_ERROR_PRINT(err, "continue parsing remaining modules");
    }
  }
  for (auto& it : statCO_.vars_) {
    it.second->resize_dVar(g_devices.size());
  }
  for (auto& it : statCO_.functions_) {
    it.second->resize_dFunc(g_devices.size());
  }
}

hipError_t PlatformState::loadModule(hipModule_t* module, const char* fname, const void* image) {
  if (module == nullptr) {
    return hipErrorInvalidValue;
  }

  hip::DynCO* dynCo = new hip::DynCO();
  hipError_t hip_error = dynCo->loadCodeObject(fname, image);
  if (hip_error != hipSuccess) {
    delete dynCo;
    return hip_error;
  }

  *module = dynCo->module();
  assert(*module != nullptr);

  amd::ScopedLock lock(lock_);
  if (dynCO_map_.find(*module) != dynCO_map_.end()) {
    delete dynCo;
    return hipErrorAlreadyMapped;
  }
  dynCO_map_.insert(std::make_pair(*module, dynCo));

  return hipSuccess;
}

hipError_t PlatformState::unloadModule(hipModule_t hmod) {
  amd::ScopedLock lock(lock_);

  auto it = dynCO_map_.find(hmod);
  if (it == dynCO_map_.end()) {
    return hipErrorNotFound;
  }

  delete it->second;
  dynCO_map_.erase(hmod);

  auto tex_it = texRef_map_.begin();
  while (tex_it != texRef_map_.end()) {
    if (tex_it->second.first == hmod) {
      tex_it = texRef_map_.erase(tex_it);
    } else {
      ++tex_it;
    }
  }

  return hipSuccess;
}

hipError_t PlatformState::getDynFunc(hipFunction_t* hfunc, hipModule_t hmod,
                                     const char* func_name) {
  amd::ScopedLock lock(lock_);

  auto it = dynCO_map_.find(hmod);
  if (it == dynCO_map_.end()) {
    LogPrintfError("Cannot find the module: 0x%x", hmod);
    return hipErrorNotFound;
  }
  if (0 == strlen(func_name)) {
    return hipErrorNotFound;
  }

  return it->second->getDynFunc(hfunc, func_name);
}

hipError_t PlatformState::getDynGlobalVar(const char* hostVar, hipModule_t hmod,
                                          hipDeviceptr_t* dev_ptr, size_t* size_ptr) {
  amd::ScopedLock lock(lock_);

  if (hostVar == nullptr) {
    return hipErrorInvalidValue;
  }

  auto it = dynCO_map_.find(hmod);
  if (it == dynCO_map_.end()) {
    LogPrintfError("Cannot find the module: 0x%x", hmod);
    return hipErrorNotFound;
  }
  if (dev_ptr) {
    *dev_ptr = nullptr;
  }
  IHIP_RETURN_ONFAIL(it->second->getManagedVarPointer(hostVar, dev_ptr, size_ptr));
  // if dev_ptr is nullptr, hostvar is not in managed variable list
  if ((dev_ptr && *dev_ptr == nullptr) || (size_ptr && *size_ptr == 0)) {
    hip::DeviceVar* dvar = nullptr;
    IHIP_RETURN_ONFAIL(it->second->getDeviceVar(&dvar, hostVar));
    if (dev_ptr != nullptr) {
      *dev_ptr = dvar->device_ptr();
    }
    if (size_ptr != nullptr) {
      *size_ptr = dvar->size();
    }
  }
  return hipSuccess;
}

hipError_t PlatformState::registerTexRef(textureReference* texRef, hipModule_t hmod,
                                         std::string name) {
  amd::ScopedLock lock(lock_);
  texRef_map_.insert(std::make_pair(texRef, std::make_pair(hmod, name)));
  return hipSuccess;
}

hipError_t PlatformState::getDynTexGlobalVar(textureReference* texRef, hipDeviceptr_t* dev_ptr,
                                             size_t* size_ptr) {
  amd::ScopedLock lock(lock_);

  auto tex_it = texRef_map_.find(texRef);
  if (tex_it == texRef_map_.end()) {
    LogPrintfError("Cannot find the texRef Entry: 0x%x", texRef);
    return hipErrorNotFound;
  }

  auto it = dynCO_map_.find(tex_it->second.first);
  if (it == dynCO_map_.end()) {
    LogPrintfError("Cannot find the module: 0x%x", tex_it->second.first);
    return hipErrorNotFound;
  }

  hip::DeviceVar* dvar = nullptr;
  IHIP_RETURN_ONFAIL(it->second->getDeviceVar(&dvar, tex_it->second.second));
  *dev_ptr = dvar->device_ptr();
  *size_ptr = dvar->size();

  return hipSuccess;
}

hipError_t PlatformState::getDynTexRef(const char* hostVar, hipModule_t hmod,
                                       textureReference** texRef) {
  amd::ScopedLock lock(lock_);

  auto it = dynCO_map_.find(hmod);
  if (it == dynCO_map_.end()) {
    LogPrintfError("Cannot find the module: 0x%x", hmod);
    return hipErrorNotFound;
  }

  hip::DeviceVar* dvar = nullptr;
  IHIP_RETURN_ONFAIL(it->second->getDeviceVar(&dvar, hostVar));

  if (dvar->size() != sizeof(textureReference)) {
    return hipErrorNotFound;  // Any better way to verify texture type?
  }

  dvar->shadowVptr = new texture<char>();
  *texRef = reinterpret_cast<textureReference*>(dvar->shadowVptr);
  return hipSuccess;
}

hipError_t PlatformState::digestFatBinary(const void* data, hip::FatBinaryInfo*& programs) {
  return statCO_.digestFatBinary(data, programs);
}

hip::FatBinaryInfo** PlatformState::addFatBinary(const void* data) {
  return statCO_.addFatBinary(data, initialized_);
}

hipError_t PlatformState::removeFatBinary(hip::FatBinaryInfo** module) {
  return statCO_.removeFatBinary(module);
}

hipError_t PlatformState::registerStatFunction(const void* hostFunction, hip::Function* func) {
  return statCO_.registerStatFunction(hostFunction, func);
}

hipError_t PlatformState::registerStatGlobalVar(const void* hostVar, hip::Var* var) {
  return statCO_.registerStatGlobalVar(hostVar, var);
}

hipError_t PlatformState::registerStatManagedVar(hip::Var* var) {
  return statCO_.registerStatManagedVar(var);
}

const char* PlatformState::getStatFuncName(const void* hostFunction) {
  return statCO_.getStatFuncName(hostFunction);
}

hipError_t PlatformState::getStatFunc(hipFunction_t* hfunc, const void* hostFunction,
                                      int deviceId) {
  return statCO_.getStatFunc(hfunc, hostFunction, deviceId);
}

hipError_t PlatformState::getStatFuncAttr(hipFuncAttributes* func_attr, const void* hostFunction,
                                          int deviceId) {
  if (func_attr == nullptr) {
    return hipErrorInvalidValue;
  }
  if (hostFunction == nullptr) {
    return hipErrorInvalidDeviceFunction;
  }
  return statCO_.getStatFuncAttr(func_attr, hostFunction, deviceId);
}

hipError_t PlatformState::getStatGlobalVar(const void* hostVar, int deviceId,
                                           hipDeviceptr_t* dev_ptr, size_t* size_ptr) {
  return statCO_.getStatGlobalVar(hostVar, deviceId, dev_ptr, size_ptr);
}

hipError_t PlatformState::initStatManagedVarDevicePtr(int deviceId) {
  return statCO_.initStatManagedVarDevicePtr(deviceId);
}

void PlatformState::setupArgument(const void* arg, size_t size, size_t offset) {
  auto& arguments = hip::tls.exec_stack_.top().arguments_;

  if (arguments.size() < offset + size) {
    arguments.resize(offset + size);
  }

  ::memcpy(&arguments[offset], arg, size);
}

void PlatformState::configureCall(dim3 gridDim, dim3 blockDim, size_t sharedMem,
                                  hipStream_t stream) {
  hip::tls.exec_stack_.push(ihipExec_t{gridDim, blockDim, sharedMem, stream});
}

void PlatformState::popExec(ihipExec_t& exec) {
  exec = std::move(hip::tls.exec_stack_.top());
  hip::tls.exec_stack_.pop();
}

std::shared_ptr<UniqueFD> PlatformState::GetUniqueFileHandle(const std::string& file_path) {
  amd::ScopedLock lock(ufd_lock_);

  if (ufd_map_.cend() == ufd_map_.find(file_path)) {
    // Get the file desc and file size from amd::Os API
    amd::Os::FileDesc fdesc;
    size_t fsize = 0;
    if (!amd::Os::GetFileHandle(file_path.c_str(), &fdesc, &fsize)) {
      return nullptr;
    }
    ufd_map_.insert(std::make_pair(file_path, std::make_shared<UniqueFD>(file_path, fdesc, fsize)));
  }

  // we should have an entry at this time.
  return ufd_map_[file_path];
}

bool PlatformState::CloseUniqueFileHandle(const std::shared_ptr<UniqueFD>& ufd) {
  amd::ScopedLock lock(ufd_lock_);

  // if use_count is 2, then there is 1 entry in the map and the current entry is the last close.
  if (ufd.use_count() == 2) {
    ufd_map_.erase(ufd->fpath_);
    if (!amd::Os::CloseFileHandle(ufd->fdesc_)) {
      return false;
    }
  }
  return true;
}

<<<<<<< HEAD
void PlatformState::loadExternalSymbol(const std::string& symbolName, const std::string imagePath) {
  externalCOs_.load(symbolName, imagePath, statCO_);
}

hip::ExternalCOs::SymbolTableType PlatformState::getExternalSymbolTable() {
  return externalCOs_.getExternalTable();
}

bool PlatformState::initSemaphore() {
  auto status = hipMalloc(&semaphore_, sizeof(size_t));
  if (status != hipSuccess) {
    LogPrintfError("%s", "failed to allocate semaphore on the current device");
    return false;
  }
  status = hipMemset(semaphore_, 0, sizeof(size_t));
  if (status != hipSuccess) {
    LogPrintfError("%s", "failed to set semaphore value on the current device");
    return false;
  }
  LogPrintfInfo("%s", "semaphore is set");
  return true;
}

void* PlatformState::getSemaphore() {
  guarantee(semaphore_ != nullptr, "semaphore must be initialized");
  return semaphore_;
}
=======
void* PlatformState::getDynamicLibraryHandle() {
  amd::ScopedLock lock(lock_);

  if (dynamicLibraryHandle_ != nullptr) {
    return dynamicLibraryHandle_;
  }

#ifdef _WIN32
  const char* libName = "amdhip64.dll";
#else
  const char* libName = "libamdhip64.so";
#endif

  dynamicLibraryHandle_ = amd::Os::loadLibrary(libName);
  return dynamicLibraryHandle_;
}

void PlatformState::setDynamicLibraryHandle(void* handle){
  amd::ScopedLock lock(lock_);
  dynamicLibraryHandle_ = handle;
}

>>>>>>> 6cb7b6ec
} //namespace hip<|MERGE_RESOLUTION|>--- conflicted
+++ resolved
@@ -981,35 +981,6 @@
   return true;
 }
 
-<<<<<<< HEAD
-void PlatformState::loadExternalSymbol(const std::string& symbolName, const std::string imagePath) {
-  externalCOs_.load(symbolName, imagePath, statCO_);
-}
-
-hip::ExternalCOs::SymbolTableType PlatformState::getExternalSymbolTable() {
-  return externalCOs_.getExternalTable();
-}
-
-bool PlatformState::initSemaphore() {
-  auto status = hipMalloc(&semaphore_, sizeof(size_t));
-  if (status != hipSuccess) {
-    LogPrintfError("%s", "failed to allocate semaphore on the current device");
-    return false;
-  }
-  status = hipMemset(semaphore_, 0, sizeof(size_t));
-  if (status != hipSuccess) {
-    LogPrintfError("%s", "failed to set semaphore value on the current device");
-    return false;
-  }
-  LogPrintfInfo("%s", "semaphore is set");
-  return true;
-}
-
-void* PlatformState::getSemaphore() {
-  guarantee(semaphore_ != nullptr, "semaphore must be initialized");
-  return semaphore_;
-}
-=======
 void* PlatformState::getDynamicLibraryHandle() {
   amd::ScopedLock lock(lock_);
 
@@ -1032,5 +1003,4 @@
   dynamicLibraryHandle_ = handle;
 }
 
->>>>>>> 6cb7b6ec
 } //namespace hip