--- conflicted
+++ resolved
@@ -86,11 +86,7 @@
                     std::copy_n(it, sizeof(y.header.cbuf), y.header.cbuf);
                     it += sizeof(y.header.cbuf);
 
-<<<<<<< HEAD
-                    y.triple.assign(it, it + y.header.triple_sz);
-=======
                     y.triple.assign(it, it + y.triple_sz);
->>>>>>> 647d1ba3
 
                     std::copy_n(
                         f + y.header.offset,
