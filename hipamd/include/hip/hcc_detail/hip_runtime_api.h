--- conflicted
+++ resolved
@@ -105,10 +105,15 @@
     char reserved[HIP_IPC_HANDLE_SIZE];
 } hipIpcMemHandle_t;
 
+#if __HIP_VDI__
+// TODO: IPC event handle currently unsupported
+struct ihipIpcEventHandle_t;
+typedef struct ihipIpcEventHandle_t* hipIpcEventHandle_t;
+#else
 typedef struct hipIpcEventHandle_st {
     char reserved[HIP_IPC_HANDLE_SIZE];
 } hipIpcEventHandle_t;
-
+#endif
 typedef struct ihipModule_t* hipModule_t;
 
 typedef struct ihipModuleSymbol_t* hipFunction_t;
@@ -3792,11 +3797,7 @@
 #if __HIP_VDI__ && !defined(__HCC__)
 
 template <typename F>
-<<<<<<< HEAD
-inline hipError_t hipOccupancyMaxPotentialBlockSize(uint32_t* gridSize, uint32_t* blockSize,
-=======
 inline hipError_t hipOccupancyMaxPotentialBlockSize(int* gridSize, int* blockSize,
->>>>>>> 29549ce4
                                                     F kernel, size_t dynSharedMemPerBlk, uint32_t blockSizeLimit) {
 return hipOccupancyMaxPotentialBlockSize(gridSize, blockSize,(hipFunction_t)kernel, dynSharedMemPerBlk, blockSizeLimit);
 }
@@ -3897,11 +3898,7 @@
     const void *devPtr,
     size_t size = UINT_MAX)
 {
-<<<<<<< HEAD
     return hipBindTexture(offset, &tex, devPtr, tex.channelDesc, size);
-=======
-    return hipBindTexture(offset, tex, devPtr, tex.channelDesc, size);
->>>>>>> 29549ce4
 }
 
 template<class T, int dim, enum hipTextureReadMode readMode>
@@ -3945,15 +3942,9 @@
     const struct texture<T, dim, readMode> &tex,
     hipArray_const_t array)
 {
-<<<<<<< HEAD
     struct hipChannelFormatDesc desc;
     hipError_t err = hipGetChannelDesc(&desc, array);
     return (err == hipSuccess) ? hipBindTextureToArray(&tex, array, desc) : err;
-=======
-    struct cudaChannelFormatDesc desc;
-    hipError_t err = hipGetChannelDesc(&desc, array);
-    return (err == hipSuccess) ? hipBindTextureToArray(tex, array, desc) : err;
->>>>>>> 29549ce4
 }
 
 template<class T, int dim, enum hipTextureReadMode readMode>
@@ -3977,22 +3968,14 @@
         return err;
     }
     err = hipGetChannelDesc(&desc, levelArray);
-<<<<<<< HEAD
     return (err == hipSuccess) ? hipBindTextureToMipmappedArray(&tex, mipmappedArray, desc) : err;
-=======
-    return (err == hipSuccess) ? hipBindTextureToMipmappedArray(tex, mipmappedArray, desc) : err;
->>>>>>> 29549ce4
 }
 
 template<class T, int dim, enum hipTextureReadMode readMode>
 static inline hipError_t hipBindTextureToMipmappedArray(
     const struct texture<T, dim, readMode> &tex,
     hipMipmappedArray_const_t mipmappedArray,
-<<<<<<< HEAD
     const struct hipChannelFormatDesc &desc)
-=======
-    const struct cudaChannelFormatDesc &desc)
->>>>>>> 29549ce4
 {
     return hipBindTextureToMipmappedArray(&tex, mipmappedArray, &desc);
 }
