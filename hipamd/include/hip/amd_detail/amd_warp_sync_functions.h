/*
Copyright (c) 2023 Advanced Micro Devices, Inc. All rights reserved.

Permission is hereby granted, free of charge, to any person obtaining a copy
of this software and associated documentation files (the "Software"), to deal
in the Software without restriction, including without limitation the rights
to use, copy, modify, merge, publish, distribute, sublicense, and/or sell
copies of the Software, and to permit persons to whom the Software is
furnished to do so, subject to the following conditions:

The above copyright notice and this permission notice shall be included in
all copies or substantial portions of the Software.

THE SOFTWARE IS PROVIDED "AS IS", WITHOUT WARRANTY OF ANY KIND, EXPRESS OR
IMPLIED, INCLUDING BUT NOT LIMITED TO THE WARRANTIES OF MERCHANTABILITY,
FITNESS FOR A PARTICULAR PURPOSE AND NONINFRINGEMENT.  IN NO EVENT SHALL THE
AUTHORS OR COPYRIGHT HOLDERS BE LIABLE FOR ANY CLAIM, DAMAGES OR OTHER
LIABILITY, WHETHER IN AN ACTION OF CONTRACT, TORT OR OTHERWISE, ARISING FROM,
OUT OF OR IN CONNECTION WITH THE SOFTWARE OR THE USE OR OTHER DEALINGS IN
THE SOFTWARE.
*/

#pragma once

<<<<<<< HEAD
// Warp sync builtins (with explicit mask argument) introduced in ROCm 6.1 as a
// preview to allow end-users to adapt to the new interface involving 64-bit
// masks. These are disabled by default, and can be enabled by setting the macro
// below. The builtins will be enabled unconditionally in ROCm 6.2.
=======
// Warp sync builtins (with explicit mask argument) introduced in ROCm 6.2 as a
// preview to allow end-users to adapt to the new interface involving 64-bit
// masks. These are disabled by default, and can be enabled by setting the macro
// below. The builtins will be enabled unconditionally in ROCm 6.3.
>>>>>>> 6cb7b6ec
//
// This arrangement also applies to the __activemask() builtin defined in
// amd_warp_functions.h.
#ifdef HIP_ENABLE_WARP_SYNC_BUILTINS

#if !defined(__HIPCC_RTC__)
#include "amd_warp_functions.h"
#include "hip_assert.h"
#endif

template <typename T>
__device__ inline
T __hip_readfirstlane(T val) {
  // In theory, behaviour is undefined when reading from a union member other
  // than the member that was last assigned to, but it works in practice because
  // we rely on the compiler to do the reasonable thing.
  union {
    unsigned long long l;
    T d;
  } u;
  u.d = val;
  // NOTE: The builtin returns int, so we first cast it to unsigned int and only
  // then extend it to 64 bits.
  unsigned long long lower = (unsigned)__builtin_amdgcn_readfirstlane(u.l);
  unsigned long long upper =
      (unsigned)__builtin_amdgcn_readfirstlane(u.l >> 32);
  u.l = (upper << 32) | lower;
  return u.d;
}

// When compiling for wave32 mode, ignore the upper half of the 64-bit mask.
#define __hip_adjust_mask_for_wave32(MASK)            \
  do {                                          \
    if (warpSize == 32) MASK &= 0xFFFFFFFF;     \
  } while (0)

// We use a macro to expand each builtin into a waterfall that implements the
// mask semantics:
//
// 1. The mask argument may be divergent.
// 2. Each active thread must have its own bit set in its own mask value.
// 3. For a given mask value, all threads that are mentioned in the mask must
//    execute the same static instance of the builtin with the same mask.
// 4. The union of all mask values supplied at a static instance must be equal
//    to the activemask at the program point.
//
// Thus, the mask argument partitions the set of currently active threads in the
// wave into disjoint subsets that cover all active threads.
//
// Implementation notes:
// ---------------------
//
// We implement this as a waterfall loop that executes the builtin for each
// subset separately. The return value is a divergent value across the active
// threads. The value for inactive threads is defined by each builtin
// separately.
//
// As long as every mask value is non-zero, we don't need to check if a lane
// specifies itself in the mask; that is done by the later assertion where all
// chosen lanes must be in the chosen mask.

#define __hip_check_mask(MASK)                                                 \
  do {                                                                         \
    __hip_assert(MASK && "mask must be non-zero");                             \
    bool done = false;                                                         \
    while (__any(!done)) {                                                     \
      if (!done) {                                                             \
        auto chosen_mask = __hip_readfirstlane(MASK);                          \
        if (MASK == chosen_mask) {                                             \
          __hip_assert(MASK == __ballot(true) &&                               \
                       "all threads specified in the mask"                     \
                       " must execute the same operation with the same mask"); \
          done = true;                                                         \
        }                                                                      \
      }                                                                        \
    }                                                                          \
  } while(0)

#define __hip_do_sync(RETVAL, FUNC, MASK, ...)                                 \
  do {                                                                         \
    __hip_assert(MASK && "mask must be non-zero");                             \
    bool done = false;                                                         \
    while (__any(!done)) {                                                     \
      if (!done) {                                                             \
        auto chosen_mask = __hip_readfirstlane(MASK);                          \
        if (MASK == chosen_mask) {                                             \
          __hip_assert(MASK == __ballot(true) &&                               \
                       "all threads specified in the mask"                     \
                       " must execute the same operation with the same mask"); \
          RETVAL = FUNC(__VA_ARGS__);                                          \
          done = true;                                                         \
        }                                                                      \
      }                                                                        \
    }                                                                          \
  } while(0)

// __all_sync, __any_sync, __ballot_sync

template <typename MaskT>
__device__ inline
unsigned long long __ballot_sync(MaskT mask, int predicate) {
  static_assert(
      __hip_internal::is_integral<MaskT>::value && sizeof(MaskT) == 8,
      "The mask must be a 64-bit integer. "
      "Implicitly promoting a smaller integer is almost always an error.");
  __hip_adjust_mask_for_wave32(mask);
  __hip_check_mask(mask);
  return __ballot(predicate) & mask;
}

template <typename MaskT>
__device__ inline
int __all_sync(MaskT mask, int predicate) {
  static_assert(
      __hip_internal::is_integral<MaskT>::value && sizeof(MaskT) == 8,
      "The mask must be a 64-bit integer. "
      "Implicitly promoting a smaller integer is almost always an error.");
  __hip_adjust_mask_for_wave32(mask);
  return __ballot_sync(mask, predicate) == mask;
}

template <typename MaskT>
__device__ inline
int __any_sync(MaskT mask, int predicate) {
  static_assert(
      __hip_internal::is_integral<MaskT>::value && sizeof(MaskT) == 8,
      "The mask must be a 64-bit integer. "
      "Implicitly promoting a smaller integer is almost always an error.");
  __hip_adjust_mask_for_wave32(mask);
  return __ballot_sync(mask, predicate) != 0;
}

// __match_any, __match_all and sync variants

template <typename T>
__device__ inline
unsigned long long __match_any(T value) {
  static_assert(
      (__hip_internal::is_integral<T>::value || __hip_internal::is_floating_point<T>::value) &&
          (sizeof(T) == 4 || sizeof(T) == 8),
      "T can be int, unsigned int, long, unsigned long, long long, unsigned "
      "long long, float or double.");
  bool done = false;
  unsigned long long retval = 0;

  while (__any(!done)) {
    if (!done) {
      T chosen = __hip_readfirstlane(value);
      if (chosen == value) {
        retval = __activemask();
        done = true;
      }
    }
  }

  return retval;
}

template <typename MaskT, typename T>
__device__ inline
unsigned long long __match_any_sync(MaskT mask, T value) {
  static_assert(
      __hip_internal::is_integral<MaskT>::value && sizeof(MaskT) == 8,
      "The mask must be a 64-bit integer. "
      "Implicitly promoting a smaller integer is almost always an error.");
  __hip_adjust_mask_for_wave32(mask);
  __hip_check_mask(mask);
  return __match_any(value) & mask;
}

template <typename T>
__device__ inline
unsigned long long __match_all(T value, int* pred) {
  static_assert(
      (__hip_internal::is_integral<T>::value || __hip_internal::is_floating_point<T>::value) &&
          (sizeof(T) == 4 || sizeof(T) == 8),
      "T can be int, unsigned int, long, unsigned long, long long, unsigned "
      "long long, float or double.");
  T first = __hip_readfirstlane(value);
  if (__all(first == value)) {
    *pred = true;
    return __activemask();
  } else {
    *pred = false;
    return 0;
  }
}

template <typename MaskT, typename T>
__device__ inline
unsigned long long __match_all_sync(MaskT mask, T value, int* pred) {
  static_assert(
      __hip_internal::is_integral<MaskT>::value && sizeof(MaskT) == 8,
      "The mask must be a 64-bit integer. "
      "Implicitly promoting a smaller integer is almost always an error.");
  MaskT retval = 0;
  __hip_adjust_mask_for_wave32(mask);
  __hip_do_sync(retval, __match_all, mask, value, pred);
  return retval;
}

// various variants of shfl

template <typename MaskT, typename T>
__device__ inline
T __shfl_sync(MaskT mask, T var, int srcLane,
              int width = __AMDGCN_WAVEFRONT_SIZE) {
  static_assert(
      __hip_internal::is_integral<MaskT>::value && sizeof(MaskT) == 8,
      "The mask must be a 64-bit integer. "
      "Implicitly promoting a smaller integer is almost always an error.");
  __hip_adjust_mask_for_wave32(mask);
  __hip_check_mask(mask);
  return __shfl(var, srcLane, width);
}

template <typename MaskT, typename T>
__device__ inline
T __shfl_up_sync(MaskT mask, T var, unsigned int delta,
                                   int width = __AMDGCN_WAVEFRONT_SIZE) {
  static_assert(
      __hip_internal::is_integral<MaskT>::value && sizeof(MaskT) == 8,
      "The mask must be a 64-bit integer. "
      "Implicitly promoting a smaller integer is almost always an error.");
  __hip_adjust_mask_for_wave32(mask);
  __hip_check_mask(mask);
  return __shfl_up(var, delta, width);
}

template <typename MaskT, typename T>
__device__ inline
T __shfl_down_sync(MaskT mask, T var, unsigned int delta,
                                     int width = __AMDGCN_WAVEFRONT_SIZE) {
  static_assert(
      __hip_internal::is_integral<MaskT>::value && sizeof(MaskT) == 8,
      "The mask must be a 64-bit integer. "
      "Implicitly promoting a smaller integer is almost always an error.");
  __hip_adjust_mask_for_wave32(mask);
  __hip_check_mask(mask);
  return __shfl_down(var, delta, width);
}

template <typename MaskT, typename T>
__device__ inline
T __shfl_xor_sync(MaskT mask, T var, int laneMask,
                                    int width = __AMDGCN_WAVEFRONT_SIZE) {
  static_assert(
      __hip_internal::is_integral<MaskT>::value && sizeof(MaskT) == 8,
      "The mask must be a 64-bit integer. "
      "Implicitly promoting a smaller integer is almost always an error.");
  __hip_adjust_mask_for_wave32(mask);
  __hip_check_mask(mask);
  return __shfl_xor(var, laneMask, width);
}

#undef __hip_do_sync
#undef __hip_check_mask
<<<<<<< HEAD
=======
#undef __hip_adjust_mask_for_wave32
>>>>>>> 6cb7b6ec

#endif // HIP_ENABLE_WARP_SYNC_BUILTINS<|MERGE_RESOLUTION|>--- conflicted
+++ resolved
@@ -22,17 +22,10 @@
 
 #pragma once
 
-<<<<<<< HEAD
-// Warp sync builtins (with explicit mask argument) introduced in ROCm 6.1 as a
-// preview to allow end-users to adapt to the new interface involving 64-bit
-// masks. These are disabled by default, and can be enabled by setting the macro
-// below. The builtins will be enabled unconditionally in ROCm 6.2.
-=======
 // Warp sync builtins (with explicit mask argument) introduced in ROCm 6.2 as a
 // preview to allow end-users to adapt to the new interface involving 64-bit
 // masks. These are disabled by default, and can be enabled by setting the macro
 // below. The builtins will be enabled unconditionally in ROCm 6.3.
->>>>>>> 6cb7b6ec
 //
 // This arrangement also applies to the __activemask() builtin defined in
 // amd_warp_functions.h.
@@ -290,9 +283,6 @@
 
 #undef __hip_do_sync
 #undef __hip_check_mask
-<<<<<<< HEAD
-=======
 #undef __hip_adjust_mask_for_wave32
->>>>>>> 6cb7b6ec
 
 #endif // HIP_ENABLE_WARP_SYNC_BUILTINS