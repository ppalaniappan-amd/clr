--- conflicted
+++ resolved
@@ -935,9 +935,6 @@
 typedef hipError_t (*t_hipGraphAddNode)(hipGraphNode_t *pGraphNode, hipGraph_t graph,
                            const hipGraphNode_t *pDependencies, size_t numDependencies,
                            hipGraphNodeParams *nodeParams);
-<<<<<<< HEAD
-typedef hipError_t (*t_hipExtGetLastError)();
-=======
 typedef hipError_t (*t_hipGraphInstantiateWithParams)(hipGraphExec_t* pGraphExec, hipGraph_t graph,
                                                      hipGraphInstantiateParams* instantiateParams);
 typedef hipError_t (*t_hipExtGetLastError)();
@@ -968,7 +965,6 @@
 typedef hipError_t (*t_hipDrvGraphExecMemsetNodeSetParams)(hipGraphExec_t hGraphExec,
                                    hipGraphNode_t hNode, const HIP_MEMSET_NODE_PARAMS* memsetParams,
                                    hipCtx_t ctx);
->>>>>>> 6cb7b6ec
 
 // HIP Compiler dispatch table
 struct HipCompilerDispatchTable {
@@ -1429,9 +1425,6 @@
   t_hipGraphExecExternalSemaphoresSignalNodeSetParams hipGraphExecExternalSemaphoresSignalNodeSetParams_fn;
   t_hipGraphExecExternalSemaphoresWaitNodeSetParams hipGraphExecExternalSemaphoresWaitNodeSetParams_fn;
   t_hipGraphAddNode hipGraphAddNode_fn;
-<<<<<<< HEAD
-  t_hipExtGetLastError hipExtGetLastError_fn;
-=======
   t_hipGraphInstantiateWithParams hipGraphInstantiateWithParams_fn;
   t_hipExtGetLastError hipExtGetLastError_fn;
   t_hipTexRefGetBorderColor hipTexRefGetBorderColor_fn;
@@ -1442,5 +1435,4 @@
   t_hipDrvGraphAddMemFreeNode hipDrvGraphAddMemFreeNode_fn;
   t_hipDrvGraphExecMemcpyNodeSetParams hipDrvGraphExecMemcpyNodeSetParams_fn;
   t_hipDrvGraphExecMemsetNodeSetParams hipDrvGraphExecMemsetNodeSetParams_fn;
->>>>>>> 6cb7b6ec
 };