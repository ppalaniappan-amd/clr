--- conflicted
+++ resolved
@@ -191,11 +191,7 @@
 
     // Error codes and return types
     cuda2hipRename["CUresult"]                                  = {"hipError_t", CONV_TYPE, API_DRIVER};
-<<<<<<< HEAD
-    cuda2hipRename["cudaError_enum"]                            = {"hipError_t", CONV_TYPE, API_DRIVER};
-=======
 //  cuda2hipRename["cudaError_enum"]                            = {"hipError_t", CONV_TYPE, API_DRIVER};
->>>>>>> e27cab05
     cuda2hipRename["cudaError_t"]                               = {"hipError_t", CONV_TYPE, API_RUNTIME};
     cuda2hipRename["cudaError"]                                 = {"hipError_t", CONV_TYPE, API_RUNTIME};
 
@@ -212,29 +208,6 @@
     cuda2hipRename["CUDA_ERROR_INVALID_SOURCE"]                 = {"hipErrorInvalidSource", CONV_ERR, API_DRIVER};                                  // 300
     cuda2hipRename["CUDA_ERROR_FILE_NOT_FOUND"]                 = {"hipErrorFileNotFound", CONV_ERR, API_DRIVER};                                   // 301
     cuda2hipRename["CUDA_ERROR_NOT_FOUND"]                      = {"hipErrorNotFound", CONV_ERR, API_DRIVER};                                       // 500
-<<<<<<< HEAD
-
-    // CUDA RT API error code only
-    cuda2hipRename["cudaErrorMissingConfiguration"]             = {"hipErrorMissingConfiguration", CONV_ERR, API_RUNTIME, HIP_UNSUPPORTED}; // 1
-    cuda2hipRename["cudaErrorPriorLaunchFailure"]               = {"hipErrorPriorLaunchFailure", CONV_ERR, API_RUNTIME, HIP_UNSUPPORTED}; // 5
-    cuda2hipRename["cudaErrorInvalidDeviceFunction"]            = {"hipErrorInvalidDeviceFunction", CONV_ERR, API_RUNTIME, HIP_UNSUPPORTED}; // 8
-    cuda2hipRename["cudaErrorInvalidConfiguration"]             = {"hipErrorInvalidConfiguration", CONV_ERR, API_RUNTIME, HIP_UNSUPPORTED}; // 9
-    cuda2hipRename["cudaErrorInvalidPitchValue"]                = {"hipErrorInvalidPitchValue", CONV_ERR, API_RUNTIME, HIP_UNSUPPORTED}; // 12
-    cuda2hipRename["cudaErrorInvalidSymbol"]                    = {"hipErrorInvalidSymbol", CONV_ERR, API_RUNTIME, HIP_UNSUPPORTED}; // 13
-    cuda2hipRename["cudaErrorInvalidHostPointer"]               = {"hipErrorInvalidHostPointer", CONV_ERR, API_RUNTIME, HIP_UNSUPPORTED}; // 16
-    cuda2hipRename["cudaErrorInvalidDevicePointer"]             = {"hipErrorInvalidDevicePointer", CONV_ERR, API_RUNTIME}; // 17
-    cuda2hipRename["cudaErrorInvalidTexture"]                   = {"hipErrorInvalidTexture", CONV_ERR, API_RUNTIME, HIP_UNSUPPORTED}; // 18
-    cuda2hipRename["cudaErrorInvalidTextureBinding"]            = {"hipErrorInvalidTextureBinding", CONV_ERR, API_RUNTIME, HIP_UNSUPPORTED}; // 19
-    cuda2hipRename["cudaErrorInvalidChannelDescriptor"]         = {"hipErrorInvalidChannelDescriptor", CONV_ERR, API_RUNTIME, HIP_UNSUPPORTED}; // 20
-    cuda2hipRename["cudaErrorInvalidMemcpyDirection"]           = {"hipErrorInvalidMemcpyDirection", CONV_ERR, API_RUNTIME, HIP_UNSUPPORTED}; // 21
-    cuda2hipRename["cudaErrorAddressOfConstant"]                = {"hipErrorAddressOfConstant", CONV_ERR, API_RUNTIME, HIP_UNSUPPORTED}; // 22
-    cuda2hipRename["cudaErrorTextureFetchFailed"]               = {"hipErrorTextureFetchFailed", CONV_ERR, API_RUNTIME, HIP_UNSUPPORTED}; // 23
-    cuda2hipRename["cudaErrorTextureNotBound"]                  = {"hipErrorTextureNotBound", CONV_ERR, API_RUNTIME, HIP_UNSUPPORTED}; // 24
-    cuda2hipRename["cudaErrorSynchronizationError"]             = {"hipErrorSynchronizationError", CONV_ERR, API_RUNTIME, HIP_UNSUPPORTED}; // 25
-    cuda2hipRename["cudaErrorInvalidFilterSetting"]             = {"hipErrorInvalidFilterSetting", CONV_ERR, API_RUNTIME, HIP_UNSUPPORTED}; // 26
-    cuda2hipRename["cudaErrorInvalidNormSetting"]               = {"hipErrorInvalidNormSetting", CONV_ERR, API_RUNTIME, HIP_UNSUPPORTED}; // 27
-    cuda2hipRename["cudaErrorMixedDeviceExecution"]             = {"hipErrorMixedDeviceExecution", CONV_ERR, API_RUNTIME, HIP_UNSUPPORTED}; // 28
-=======
     cuda2hipRename["CUDA_ERROR_LAUNCH_INCOMPATIBLE_TEXTURING"]  = {"hipErrorLaunchIncompatibleTexturing", CONV_ERR, API_DRIVER, HIP_UNSUPPORTED};   // 703
     cuda2hipRename["CUDA_ERROR_PRIMARY_CONTEXT_ACTIVE"]         = {"hipErrorPrimaryContextActive", CONV_ERR, API_DRIVER, HIP_UNSUPPORTED};          // 708
     cuda2hipRename["CUDA_ERROR_CONTEXT_IS_DESTROYED"]           = {"hipErrorContextIsDestroyed", CONV_ERR, API_DRIVER, HIP_UNSUPPORTED};            // 709
@@ -261,7 +234,6 @@
     cuda2hipRename["cudaErrorInvalidFilterSetting"]             = {"hipErrorInvalidFilterSetting", CONV_ERR, API_RUNTIME, HIP_UNSUPPORTED};         // 26
     cuda2hipRename["cudaErrorInvalidNormSetting"]               = {"hipErrorInvalidNormSetting", CONV_ERR, API_RUNTIME, HIP_UNSUPPORTED};           // 27
     cuda2hipRename["cudaErrorMixedDeviceExecution"]             = {"hipErrorMixedDeviceExecution", CONV_ERR, API_RUNTIME, HIP_UNSUPPORTED};         // 28
->>>>>>> e27cab05
     // Deprecated as of CUDA 4.1
     cuda2hipRename["cudaErrorNotYetImplemented"]                = {"hipErrorNotYetImplemented", CONV_ERR, API_RUNTIME, HIP_UNSUPPORTED};            // 31
     // Deprecated as of CUDA 3.1
@@ -286,9 +258,6 @@
     // Deprecated as of CUDA 4.1
     cuda2hipRename["cudaErrorApiFailureBase"]                   = {"hipErrorApiFailureBase", CONV_ERR, API_RUNTIME, HIP_UNSUPPORTED};               // 10000
 
-<<<<<<< HEAD
-
-
     cuda2hipRename["CUDA_SUCCESS"]                              = {"hipSuccess", CONV_ERR, API_DRIVER};                                             // 0
     cuda2hipRename["cudaSuccess"]                               = {"hipSuccess", CONV_ERR, API_RUNTIME};                                            // 0
 
@@ -355,6 +324,9 @@
     cuda2hipRename["CUDA_ERROR_INVALID_GRAPHICS_CONTEXT"]       = {"hipErrorInvalidGraphicsContext", CONV_ERR, API_DRIVER};                         // 219
     cuda2hipRename["cudaErrorInvalidGraphicsContext"]           = {"hipErrorInvalidGraphicsContext", CONV_ERR, API_RUNTIME, HIP_UNSUPPORTED};       // 79
 
+    cuda2hipRename["CUDA_ERROR_NVLINK_UNCORRECTABLE"]           = {"hipErrorNvlinkUncorrectable", CONV_ERR, API_DRIVER, HIP_UNSUPPORTED};           // 220 [CUDA 8.0.44]
+    cuda2hipRename["cudaErrorNvlinkUncorrectable"]              = {"hipErrorNvlinkUncorrectable", CONV_ERR, API_RUNTIME, HIP_UNSUPPORTED};          // 80  [CUDA 8.0.44]
+
     cuda2hipRename["CUDA_ERROR_SHARED_OBJECT_SYMBOL_NOT_FOUND"] = {"hipErrorSharedObjectSymbolNotFound", CONV_ERR, API_DRIVER};                     // 302
     cuda2hipRename["cudaErrorSharedObjectSymbolNotFound"]       = {"hipErrorSharedObjectSymbolNotFound", CONV_ERR, API_RUNTIME, HIP_UNSUPPORTED};   // 40
 
@@ -373,125 +345,6 @@
     cuda2hipRename["CUDA_ERROR_ILLEGAL_ADDRESS"]                = {"hipErrorIllegalAddress", CONV_ERR, API_DRIVER};                                 // 700
     cuda2hipRename["cudaErrorIllegalAddress"]                   = {"hipErrorIllegalAddress", CONV_ERR, API_RUNTIME, HIP_UNSUPPORTED};               // 77
 
-    /////////////////////////////////////////////////////////////////////////////////////////////////////////////////////////////////////////////////////////////////////////
-
-    cuda2hipRename["CUDA_ERROR_LAUNCH_FAILED"]                  = {"hipErrorLaunchFailure", CONV_ERR, API_DRIVER};                                  // 719
-    cuda2hipRename["cudaErrorLaunchFailure"]                    = {"hipErrorLaunchFailure", CONV_ERR, API_RUNTIME, HIP_UNSUPPORTED};                // 4
-
-    cuda2hipRename["CUDA_ERROR_LAUNCH_TIMEOUT"]                 = {"hipErrorLaunchTimeOut", CONV_ERR, API_DRIVER};
-    cuda2hipRename["cudaErrorLaunchTimeout"]                    = {"hipErrorLaunchTimeOut", CONV_ERR, API_RUNTIME, HIP_UNSUPPORTED}; // 6
-
-    cuda2hipRename["CUDA_ERROR_LAUNCH_OUT_OF_RESOURCES"]        = {"hipErrorLaunchOutOfResources", CONV_ERR, API_DRIVER};
-    cuda2hipRename["cudaErrorLaunchOutOfResources"]             = {"hipErrorLaunchOutOfResources", CONV_ERR, API_RUNTIME}; // 7
-
-    cuda2hipRename["CUDA_ERROR_UNKNOWN"]                        = {"hipErrorUnknown", CONV_ERR, API_DRIVER};
-    cuda2hipRename["cudaErrorUnknown"]                          = {"hipErrorUnknown", CONV_ERR, API_RUNTIME}; // 30
-
-//    cuda2hipRename["CUDA_ERROR_NOT_INITIALIZED"]                = {"hipErrorInitializationError", CONV_ERR, API_DRIVER};
-//    cuda2hipRename["cudaErrorInitializationError"]              = {"hipErrorInitializationError", CONV_ERR, API_RUNTIME};
-
-    cuda2hipRename["CUDA_ERROR_PEER_ACCESS_ALREADY_ENABLED"]    = {"hipErrorPeerAccessAlreadyEnabled", CONV_ERR, API_DRIVER};
-    cuda2hipRename["cudaErrorPeerAccessAlreadyEnabled"]         = {"hipErrorPeerAccessAlreadyEnabled", CONV_ERR, API_RUNTIME}; // 50
-
-    cuda2hipRename["CUDA_ERROR_PEER_ACCESS_NOT_ENABLED"]        = {"hipErrorPeerAccessNotEnabled", CONV_ERR, API_DRIVER};
-    cuda2hipRename["cudaErrorPeerAccessNotEnabled"]             = {"hipErrorPeerAccessNotEnabled", CONV_ERR, API_RUNTIME}; // 51
-
-    cuda2hipRename["CUDA_ERROR_HOST_MEMORY_ALREADY_REGISTERED"] = {"hipErrorHostMemoryAlreadyRegistered", CONV_ERR, API_DRIVER};
-    cuda2hipRename["cudaErrorHostMemoryAlreadyRegistered"]      = {"hipErrorHostMemoryAlreadyRegistered", CONV_ERR, API_RUNTIME}; // 61
-
-    cuda2hipRename["CUDA_ERROR_HOST_MEMORY_NOT_REGISTERED"]     = {"hipErrorHostMemoryNotRegistered", CONV_ERR, API_DRIVER};
-    cuda2hipRename["cudaErrorHostMemoryNotRegistered"]          = {"hipErrorHostMemoryNotRegistered", CONV_ERR, API_RUNTIME}; // 62
-
-    ///////////////////////////// CUDA DRIVER API /////////////////////////////
-    // enums
-=======
-    cuda2hipRename["CUDA_SUCCESS"]                              = {"hipSuccess", CONV_ERR, API_DRIVER};                                             // 0
-    cuda2hipRename["cudaSuccess"]                               = {"hipSuccess", CONV_ERR, API_RUNTIME};                                            // 0
-
-    cuda2hipRename["CUDA_ERROR_INVALID_VALUE"]                  = {"hipErrorInvalidValue", CONV_ERR, API_DRIVER};                                   // 1
-    cuda2hipRename["cudaErrorInvalidValue"]                     = {"hipErrorInvalidValue", CONV_ERR, API_RUNTIME};                                  // 11
-
-    cuda2hipRename["CUDA_ERROR_OUT_OF_MEMORY"]                  = {"hipErrorMemoryAllocation", CONV_ERR, API_DRIVER};                               // 2
-    cuda2hipRename["cudaErrorMemoryAllocation"]                 = {"hipErrorMemoryAllocation", CONV_ERR, API_RUNTIME};                              // 2
-
-    cuda2hipRename["CUDA_ERROR_NOT_INITIALIZED"]                = {"hipErrorNotInitialized", CONV_ERR, API_DRIVER};                                 // 3
-    cuda2hipRename["cudaErrorInitializationError"]              = {"hipErrorInitializationError", CONV_ERR, API_RUNTIME};                           // 3
-
-    cuda2hipRename["CUDA_ERROR_DEINITIALIZED"]                  = {"hipErrorDeinitialized", CONV_ERR, API_DRIVER};                                  // 4
-    // TODO: double check, that these errors match
-    cuda2hipRename["cudaErrorCudartUnloading"]                  = {"hipErrorDeinitialized", CONV_ERR, API_RUNTIME, HIP_UNSUPPORTED};                // 29
-
-    cuda2hipRename["CUDA_ERROR_PROFILER_DISABLED"]              = {"hipErrorProfilerDisabled", CONV_ERR, API_DRIVER};                               // 5
-    cuda2hipRename["cudaErrorProfilerDisabled"]                 = {"hipErrorProfilerDisabled", CONV_ERR, API_RUNTIME, HIP_UNSUPPORTED};             // 55
-
-    cuda2hipRename["CUDA_ERROR_PROFILER_NOT_INITIALIZED"]       = {"hipErrorProfilerNotInitialized", CONV_ERR, API_DRIVER};                         // 6
-    // Deprecated as of CUDA 5.0
-    cuda2hipRename["cudaErrorProfilerNotInitialized"]           = {"hipErrorProfilerNotInitialized", CONV_ERR, API_RUNTIME, HIP_UNSUPPORTED};       // 56
-
-    cuda2hipRename["CUDA_ERROR_PROFILER_ALREADY_STARTED"]       = {"hipErrorProfilerAlreadyStarted", CONV_ERR, API_DRIVER};                         // 7
-    // Deprecated as of CUDA 5.0
-    cuda2hipRename["cudaErrorProfilerAlreadyStarted"]           = {"hipErrorProfilerAlreadyStarted", CONV_ERR, API_RUNTIME, HIP_UNSUPPORTED};       // 57
-
-    cuda2hipRename["CUDA_ERROR_PROFILER_ALREADY_STOPPED"]       = {"hipErrorProfilerAlreadyStopped", CONV_ERR, API_DRIVER};                         // 8
-    // Deprecated as of CUDA 5.0
-    cuda2hipRename["cudaErrorProfilerAlreadyStopped"]           = {"hipErrorProfilerAlreadyStopped", CONV_ERR, API_RUNTIME, HIP_UNSUPPORTED};       // 58
-
-    cuda2hipRename["CUDA_ERROR_NO_DEVICE"]                      = {"hipErrorNoDevice", CONV_ERR, API_DRIVER};                                       // 100
-    cuda2hipRename["cudaErrorNoDevice"]                         = {"hipErrorNoDevice", CONV_ERR, API_RUNTIME};                                      // 38
-
-    cuda2hipRename["CUDA_ERROR_INVALID_DEVICE"]                 = {"hipErrorInvalidDevice", CONV_ERR, API_DRIVER};                                  // 101
-    cuda2hipRename["cudaErrorInvalidDevice"]                    = {"hipErrorInvalidDevice", CONV_ERR, API_RUNTIME};                                 // 10
-
-    cuda2hipRename["CUDA_ERROR_INVALID_IMAGE"]                  = {"hipErrorInvalidImage", CONV_ERR, API_DRIVER};                                   // 200
-    cuda2hipRename["cudaErrorInvalidKernelImage"]               = {"hipErrorInvalidImage", CONV_ERR, API_RUNTIME, HIP_UNSUPPORTED};                 // 47
-
-    cuda2hipRename["CUDA_ERROR_MAP_FAILED"]                     = {"hipErrorMapFailed", CONV_ERR, API_DRIVER};                                      // 205
-    // TODO: double check, that these errors match
-    cuda2hipRename["cudaErrorMapBufferObjectFailed"]            = {"hipErrorMapFailed", CONV_ERR, API_RUNTIME, HIP_UNSUPPORTED};                    // 14
-
-    cuda2hipRename["CUDA_ERROR_UNMAP_FAILED"]                   = {"hipErrorUnmapFailed", CONV_ERR, API_DRIVER};                                    // 206
-    // TODO: double check, that these errors match
-    cuda2hipRename["cudaErrorUnmapBufferObjectFailed"]          = {"hipErrorUnmapFailed", CONV_ERR, API_RUNTIME, HIP_UNSUPPORTED};                  // 15
-
-    cuda2hipRename["CUDA_ERROR_NO_BINARY_FOR_GPU"]              = {"hipErrorNoBinaryForGpu", CONV_ERR, API_DRIVER};                                 // 209
-    cuda2hipRename["cudaErrorNoKernelImageForDevice"]           = {"hipErrorNoBinaryForGpu", CONV_ERR, API_RUNTIME, HIP_UNSUPPORTED};               // 48
-
-    cuda2hipRename["CUDA_ERROR_ECC_UNCORRECTABLE"]              = {"hipErrorECCNotCorrectable", CONV_ERR, API_DRIVER};                              // 214
-    cuda2hipRename["cudaErrorECCUncorrectable"]                 = {"hipErrorECCNotCorrectable", CONV_ERR, API_RUNTIME, HIP_UNSUPPORTED};            // 39
-
-    cuda2hipRename["CUDA_ERROR_UNSUPPORTED_LIMIT"]              = {"hipErrorUnsupportedLimit", CONV_ERR, API_DRIVER};                               // 215
-    cuda2hipRename["cudaErrorUnsupportedLimit"]                 = {"hipErrorUnsupportedLimit", CONV_ERR, API_RUNTIME, HIP_UNSUPPORTED};             // 42
-
-    cuda2hipRename["CUDA_ERROR_PEER_ACCESS_UNSUPPORTED"]        = {"hipErrorPeerAccessUnsupported", CONV_ERR, API_DRIVER};                          // 217
-    cuda2hipRename["cudaErrorPeerAccessUnsupported"]            = {"hipErrorPeerAccessUnsupported", CONV_ERR, API_RUNTIME, HIP_UNSUPPORTED};        // 64
-
-    cuda2hipRename["CUDA_ERROR_INVALID_PTX"]                    = {"hipErrorInvalidKernelFile", CONV_ERR, API_DRIVER};                              // 218
-    cuda2hipRename["cudaErrorInvalidPtx"]                       = {"hipErrorInvalidKernelFile", CONV_ERR, API_RUNTIME, HIP_UNSUPPORTED};            // 78
-
-    cuda2hipRename["CUDA_ERROR_INVALID_GRAPHICS_CONTEXT"]       = {"hipErrorInvalidGraphicsContext", CONV_ERR, API_DRIVER};                         // 219
-    cuda2hipRename["cudaErrorInvalidGraphicsContext"]           = {"hipErrorInvalidGraphicsContext", CONV_ERR, API_RUNTIME, HIP_UNSUPPORTED};       // 79
-
-    cuda2hipRename["CUDA_ERROR_NVLINK_UNCORRECTABLE"]           = {"hipErrorNvlinkUncorrectable", CONV_ERR, API_DRIVER, HIP_UNSUPPORTED};           // 220 [CUDA 8.0.44]
-    cuda2hipRename["cudaErrorNvlinkUncorrectable"]              = {"hipErrorNvlinkUncorrectable", CONV_ERR, API_RUNTIME, HIP_UNSUPPORTED};          // 80  [CUDA 8.0.44]
-
-    cuda2hipRename["CUDA_ERROR_SHARED_OBJECT_SYMBOL_NOT_FOUND"] = {"hipErrorSharedObjectSymbolNotFound", CONV_ERR, API_DRIVER};                     // 302
-    cuda2hipRename["cudaErrorSharedObjectSymbolNotFound"]       = {"hipErrorSharedObjectSymbolNotFound", CONV_ERR, API_RUNTIME, HIP_UNSUPPORTED};   // 40
-
-    cuda2hipRename["CUDA_ERROR_SHARED_OBJECT_INIT_FAILED"]      = {"hipErrorSharedObjectInitFailed", CONV_ERR, API_DRIVER};                         // 303
-    cuda2hipRename["cudaErrorSharedObjectInitFailed"]           = {"hipErrorSharedObjectInitFailed", CONV_ERR, API_RUNTIME, HIP_UNSUPPORTED};       // 41
-
-    cuda2hipRename["CUDA_ERROR_OPERATING_SYSTEM"]               = {"hipErrorOperatingSystem", CONV_ERR, API_DRIVER};                                // 304
-    cuda2hipRename["cudaErrorOperatingSystem"]                  = {"hipErrorOperatingSystem", CONV_ERR, API_RUNTIME, HIP_UNSUPPORTED};              // 63
-
-    cuda2hipRename["CUDA_ERROR_INVALID_HANDLE"]                 = {"hipErrorInvalidResourceHandle", CONV_ERR, API_DRIVER};                          // 400
-    cuda2hipRename["cudaErrorInvalidResourceHandle"]            = {"hipErrorInvalidResourceHandle", CONV_ERR, API_RUNTIME};                         // 33
-
-    cuda2hipRename["CUDA_ERROR_NOT_READY"]                      = {"hipErrorNotReady", CONV_ERR, API_DRIVER};                                       // 600
-    cuda2hipRename["cudaErrorNotReady"]                         = {"hipErrorNotReady", CONV_ERR, API_RUNTIME};                                      // 34
-
-    cuda2hipRename["CUDA_ERROR_ILLEGAL_ADDRESS"]                = {"hipErrorIllegalAddress", CONV_ERR, API_DRIVER};                                 // 700
-    cuda2hipRename["cudaErrorIllegalAddress"]                   = {"hipErrorIllegalAddress", CONV_ERR, API_RUNTIME, HIP_UNSUPPORTED};               // 77
-
     cuda2hipRename["CUDA_ERROR_LAUNCH_OUT_OF_RESOURCES"]        = {"hipErrorLaunchOutOfResources", CONV_ERR, API_DRIVER};                           // 701
     cuda2hipRename["cudaErrorLaunchOutOfResources"]             = {"hipErrorLaunchOutOfResources", CONV_ERR, API_RUNTIME};                          // 7
 
@@ -539,7 +392,6 @@
 
     ///////////////////////////// CUDA DRIVER API /////////////////////////////
     // structs
->>>>>>> e27cab05
     cuda2hipRename["CUDA_ARRAY3D_DESCRIPTOR"]                                     = {"HIP_ARRAY3D_DESCRIPTOR", CONV_TYPE, API_DRIVER, HIP_UNSUPPORTED};
     cuda2hipRename["CUDA_ARRAY_DESCRIPTOR"]                                       = {"HIP_ARRAY_DESCRIPTOR", CONV_TYPE, API_DRIVER, HIP_UNSUPPORTED};
     cuda2hipRename["CUDA_MEMCPY2D"]                                               = {"HIP_MEMCPY2D", CONV_TYPE, API_DRIVER, HIP_UNSUPPORTED};
@@ -552,50 +404,6 @@
     cuda2hipRename["CUipcEventHandle"]                                            = {"hipIpcEventHandle", CONV_TYPE, API_DRIVER, HIP_UNSUPPORTED};
     cuda2hipRename["CUipcMemHandle"]                                              = {"hipIpcMemHandle", CONV_TYPE, API_DRIVER, HIP_UNSUPPORTED};
 
-<<<<<<< HEAD
-
-
-    cuda2hipRename["CUaddress_mode"]                                              = {"hipAddress_mode", CONV_TYPE, API_DRIVER, HIP_UNSUPPORTED};
-    cuda2hipRename["CU_TR_ADDRESS_MODE_WRAP"]                                     = {"HIP_TR_ADDRESS_MODE_WRAP", CONV_TYPE, API_DRIVER, HIP_UNSUPPORTED}; // 0
-    cuda2hipRename["CU_TR_ADDRESS_MODE_CLAMP"]                                    = {"HIP_TR_ADDRESS_MODE_CLAMP", CONV_TYPE, API_DRIVER, HIP_UNSUPPORTED}; // 1
-    cuda2hipRename["CU_TR_ADDRESS_MODE_MIRROR"]                                   = {"HIP_TR_ADDRESS_MODE_MIRROR", CONV_TYPE, API_DRIVER, HIP_UNSUPPORTED}; // 2
-    cuda2hipRename["CU_TR_ADDRESS_MODE_BORDER"]                                   = {"HIP_TR_ADDRESS_MODE_BORDER", CONV_TYPE, API_DRIVER, HIP_UNSUPPORTED}; // 3
-
-    cuda2hipRename["CUarray_cubemap_face"]                                        = {"hipArray_cubemap_face", CONV_TYPE, API_DRIVER, HIP_UNSUPPORTED};
-    cuda2hipRename["CU_CUBEMAP_FACE_POSITIVE_X"]                                  = {"HIP_CUBEMAP_FACE_POSITIVE_X", CONV_TYPE, API_DRIVER, HIP_UNSUPPORTED}; // 0x00
-    cuda2hipRename["CU_CUBEMAP_FACE_NEGATIVE_X"]                                  = {"HIP_CUBEMAP_FACE_NEGATIVE_X", CONV_TYPE, API_DRIVER, HIP_UNSUPPORTED}; // 0x01
-    cuda2hipRename["CU_CUBEMAP_FACE_POSITIVE_Y"]                                  = {"HIP_CUBEMAP_FACE_POSITIVE_Y", CONV_TYPE, API_DRIVER, HIP_UNSUPPORTED}; // 0x02
-    cuda2hipRename["CU_CUBEMAP_FACE_NEGATIVE_Y"]                                  = {"HIP_CUBEMAP_FACE_NEGATIVE_Y", CONV_TYPE, API_DRIVER, HIP_UNSUPPORTED}; // 0x03
-    cuda2hipRename["CU_CUBEMAP_FACE_POSITIVE_Z"]                                  = {"HIP_CUBEMAP_FACE_POSITIVE_Z", CONV_TYPE, API_DRIVER, HIP_UNSUPPORTED}; // 0x04
-    cuda2hipRename["CU_CUBEMAP_FACE_NEGATIVE_Z"]                                  = {"HIP_CUBEMAP_FACE_NEGATIVE_Z", CONV_TYPE, API_DRIVER, HIP_UNSUPPORTED}; // 0x05
-
-    cuda2hipRename["CUarray_format"]                                              = {"hipArray_format", CONV_TYPE, API_DRIVER, HIP_UNSUPPORTED};
-    cuda2hipRename["CU_AD_FORMAT_UNSIGNED_INT8"]                                  = {"HIP_AD_FORMAT_UNSIGNED_INT8", CONV_TYPE, API_DRIVER, HIP_UNSUPPORTED}; // 0x01
-    cuda2hipRename["CU_AD_FORMAT_UNSIGNED_INT16"]                                 = {"HIP_AD_FORMAT_UNSIGNED_INT16", CONV_TYPE, API_DRIVER, HIP_UNSUPPORTED}; // 0x02
-    cuda2hipRename["CU_AD_FORMAT_UNSIGNED_INT32"]                                 = {"HIP_AD_FORMAT_UNSIGNED_INT32", CONV_TYPE, API_DRIVER, HIP_UNSUPPORTED}; // 0x03
-    cuda2hipRename["CU_AD_FORMAT_SIGNED_INT8"]                                    = {"HIP_AD_FORMAT_SIGNED_INT8", CONV_TYPE, API_DRIVER, HIP_UNSUPPORTED}; // 0x08
-    cuda2hipRename["CU_AD_FORMAT_SIGNED_INT16"]                                   = {"HIP_AD_FORMAT_SIGNED_INT16", CONV_TYPE, API_DRIVER, HIP_UNSUPPORTED}; // 0x09
-    cuda2hipRename["CU_AD_FORMAT_SIGNED_INT32"]                                   = {"HIP_AD_FORMAT_SIGNED_INT32", CONV_TYPE, API_DRIVER, HIP_UNSUPPORTED}; // 0x0a
-    cuda2hipRename["CU_AD_FORMAT_HALF"]                                           = {"HIP_AD_FORMAT_HALF", CONV_TYPE, API_DRIVER, HIP_UNSUPPORTED}; // 0x10
-    cuda2hipRename["CU_AD_FORMAT_FLOAT"]                                          = {"HIP_AD_FORMAT_FLOAT", CONV_TYPE, API_DRIVER, HIP_UNSUPPORTED}; // 0x20
-    // Compute mode
-    cuda2hipRename["CUcomputemode"]                                               = {"hipComputemode", CONV_TYPE, API_DRIVER, HIP_UNSUPPORTED}; // API_RUNTIME ANALOGUE (cudaComputeMode)
-    cuda2hipRename["CU_COMPUTEMODE_DEFAULT"]                                      = {"hipComputeModeDefault", CONV_DEV, API_DRIVER, HIP_UNSUPPORTED}; // 0
-    cuda2hipRename["CU_COMPUTEMODE_EXCLUSIVE"]                                    = {"hipComputeModeExclusive", CONV_DEV, API_DRIVER, HIP_UNSUPPORTED}; // 1
-    cuda2hipRename["CU_COMPUTEMODE_PROHIBITED"]                                   = {"hipComputeModeProhibited", CONV_DEV, API_DRIVER, HIP_UNSUPPORTED}; // 2
-    cuda2hipRename["CU_COMPUTEMODE_EXCLUSIVE_PROCESS"]                            = {"hipComputeModeExclusiveProcess", CONV_DEV, API_DRIVER, HIP_UNSUPPORTED}; // 3
-    // Context flags
-    cuda2hipRename["CUctx_flags"]                                                  = {"hipCctx_flags", CONV_TYPE, API_DRIVER, HIP_UNSUPPORTED};
-    cuda2hipRename["CU_CTX_SCHED_AUTO"]                                            = {"HIP_CTX_SCHED_AUTO", CONV_TYPE, API_DRIVER, HIP_UNSUPPORTED}; // 0x00
-    cuda2hipRename["CU_CTX_SCHED_SPIN"]                                            = {"HIP_CTX_SCHED_SPIN", CONV_TYPE, API_DRIVER, HIP_UNSUPPORTED}; // 0x01
-    cuda2hipRename["CU_CTX_SCHED_YIELD"]                                           = {"HIP_CTX_SCHED_YIELD", CONV_TYPE, API_DRIVER, HIP_UNSUPPORTED}; // 0x02
-    cuda2hipRename["CU_CTX_SCHED_BLOCKING_SYNC"]                                   = {"HIP_CTX_SCHED_BLOCKING_SYNC", CONV_TYPE, API_DRIVER, HIP_UNSUPPORTED}; // 0x04
-    cuda2hipRename["CU_CTX_BLOCKING_SYNC"]                                         = {"HIP_CTX_BLOCKING_SYNC", CONV_TYPE, API_DRIVER, HIP_UNSUPPORTED}; // 0x04
-    cuda2hipRename["CU_CTX_SCHED_MASK"]                                            = {"HIP_CTX_SCHED_MASK", CONV_TYPE, API_DRIVER, HIP_UNSUPPORTED}; // 0x07
-    cuda2hipRename["CU_CTX_MAP_HOST"]                                              = {"HIP_CTX_MAP_HOST", CONV_TYPE, API_DRIVER, HIP_UNSUPPORTED}; // 0x08
-    cuda2hipRename["CU_CTX_LMEM_RESIZE_TO_MAX"]                                    = {"HIP_CTX_LMEM_RESIZE_TO_MAX", CONV_TYPE, API_DRIVER, HIP_UNSUPPORTED}; // 0x10
-    cuda2hipRename["CU_CTX_FLAGS_MASK"]                                            = {"HIP_CTX_FLAGS_MASK", CONV_TYPE, API_DRIVER, HIP_UNSUPPORTED}; // 0x1f
-=======
     cuda2hipRename["CUaddress_mode"]                                              = {"hipAddress_mode", CONV_TYPE, API_DRIVER, HIP_UNSUPPORTED};
     cuda2hipRename["CU_TR_ADDRESS_MODE_WRAP"]                                     = {"HIP_TR_ADDRESS_MODE_WRAP", CONV_TYPE, API_DRIVER, HIP_UNSUPPORTED};      // 0
     cuda2hipRename["CU_TR_ADDRESS_MODE_CLAMP"]                                    = {"HIP_TR_ADDRESS_MODE_CLAMP", CONV_TYPE, API_DRIVER, HIP_UNSUPPORTED};     // 1
@@ -655,7 +463,6 @@
     cuda2hipRename["CU_CTX_MAP_HOST"]                                              = {"HIP_CTX_MAP_HOST", CONV_TYPE, API_DRIVER, HIP_UNSUPPORTED};             // 0x08
     cuda2hipRename["CU_CTX_LMEM_RESIZE_TO_MAX"]                                    = {"HIP_CTX_LMEM_RESIZE_TO_MAX", CONV_TYPE, API_DRIVER, HIP_UNSUPPORTED};   // 0x10
     cuda2hipRename["CU_CTX_FLAGS_MASK"]                                            = {"HIP_CTX_FLAGS_MASK", CONV_TYPE, API_DRIVER, HIP_UNSUPPORTED};           // 0x1f
->>>>>>> e27cab05
 
     // Defines
     cuda2hipRename["CU_LAUNCH_PARAM_BUFFER_POINTER"]                              = {"HIP_LAUNCH_PARAM_BUFFER_POINTER", CONV_DEV, API_DRIVER};                 // ((void*)0x01)
@@ -687,109 +494,6 @@
     // Types
     // NOTE: CUdevice might be changed to typedef int in the future.
     cuda2hipRename["CUdevice"]                                                    = {"hipDevice_t", CONV_TYPE, API_DRIVER};
-<<<<<<< HEAD
-    cuda2hipRename["CUdevice_attribute_enum"]                                     = {"hipDeviceAttribute_t", CONV_TYPE, API_DRIVER}; // API_Runtime ANALOGUE (cudaDeviceAttr)
-    cuda2hipRename["CUdevice_attribute"]                                          = {"hipDeviceAttribute_t", CONV_TYPE, API_DRIVER}; // API_Runtime ANALOGUE (cudaDeviceAttr)
-    // unsupported yet by HIP
-    cuda2hipRename["CU_DEVICE_ATTRIBUTE_MAX_THREADS_PER_BLOCK"]                   = {"hipDeviceAttributeMaxThreadsPerBlock", CONV_DEV, API_DRIVER, HIP_UNSUPPORTED};             //  1 // API_Runtime ANALOGUE (cudaDevAttrMaxThreadsPerBlock = 1)
-    cuda2hipRename["CU_DEVICE_ATTRIBUTE_MAX_BLOCK_DIM_X"]                         = {"hipDeviceAttributeMaxBlockDimX", CONV_DEV, API_DRIVER, HIP_UNSUPPORTED};                   //  2 // API_Runtime ANALOGUE (cudaDevAttrMaxBlockDimX = 2)
-    cuda2hipRename["CU_DEVICE_ATTRIBUTE_MAX_BLOCK_DIM_Y"]                         = {"hipDeviceAttributeMaxBlockDimY", CONV_DEV, API_DRIVER, HIP_UNSUPPORTED};                   //  3 // API_Runtime ANALOGUE (cudaDevAttrMaxBlockDimY = 3)
-    cuda2hipRename["CU_DEVICE_ATTRIBUTE_MAX_BLOCK_DIM_Z"]                         = {"hipDeviceAttributeMaxBlockDimZ", CONV_DEV, API_DRIVER, HIP_UNSUPPORTED};                   //  4 // API_Runtime ANALOGUE (cudaDevAttrMaxBlockDimZ = 4)
-    cuda2hipRename["CU_DEVICE_ATTRIBUTE_MAX_GRID_DIM_X"]                          = {"hipDeviceAttributeMaxGridDimX", CONV_DEV, API_DRIVER, HIP_UNSUPPORTED};                    //  5 // API_Runtime ANALOGUE (cudaDevAttrMaxGridDimX =5)
-    cuda2hipRename["CU_DEVICE_ATTRIBUTE_MAX_GRID_DIM_Y"]                          = {"hipDeviceAttributeMaxGridDimY", CONV_DEV, API_DRIVER, HIP_UNSUPPORTED};                    //  6 // API_Runtime ANALOGUE (cudaDevAttrMaxGridDimY = 6)
-    cuda2hipRename["CU_DEVICE_ATTRIBUTE_MAX_GRID_DIM_Z"]                          = {"hipDeviceAttributeMaxGridDimZ", CONV_DEV, API_DRIVER, HIP_UNSUPPORTED};                    //  7 // API_Runtime ANALOGUE (cudaDevAttrMaxGridDimZ - 7)
-    cuda2hipRename["CU_DEVICE_ATTRIBUTE_MAX_SHARED_MEMORY_PER_BLOCK"]             = {"hipDeviceAttributeMaxSharedMemoryPerBlock", CONV_DEV, API_DRIVER, HIP_UNSUPPORTED};        //  8 // API_Runtime ANALOGUE (cudaDevAttrMaxSharedMemoryPerBlock = 8)
-    // Deprecated, use CU_DEVICE_ATTRIBUTE_MAX_SHARED_MEMORY_PER_BLOCK
-    cuda2hipRename["CU_DEVICE_ATTRIBUTE_SHARED_MEMORY_PER_BLOCK"]                 = {"hipDeviceAttributeMaxSharedMemoryPerBlock", CONV_DEV, API_DRIVER, HIP_UNSUPPORTED};        //  8
-    cuda2hipRename["CU_DEVICE_ATTRIBUTE_TOTAL_CONSTANT_MEMORY"]                   = {"hipDeviceAttributeTotalConstantMemory", CONV_DEV, API_DRIVER, HIP_UNSUPPORTED};            //  9 // API_Runtime ANALOGUE (cudaDevAttrTotalConstantMemory = 9)
-    cuda2hipRename["CU_DEVICE_ATTRIBUTE_WARP_SIZE"]                               = {"hipDeviceAttributeWarpSize", CONV_DEV, API_DRIVER, HIP_UNSUPPORTED};                       // 10 // API_Runtime ANALOGUE (cudaDevAttrWarpSize = 10)
-    cuda2hipRename["CU_DEVICE_ATTRIBUTE_MAX_PITCH"]                               = {"hipDeviceAttributeMaxPitch", CONV_DEV, API_DRIVER, HIP_UNSUPPORTED};                       // 11 // API_Runtime ANALOGUE (cudaDevAttrMaxPitch = 11)
-    cuda2hipRename["CU_DEVICE_ATTRIBUTE_MAX_REGISTERS_PER_BLOCK"]                 = {"hipDeviceAttributeMaxRegistersPerBlock", CONV_DEV, API_DRIVER, HIP_UNSUPPORTED};           // 12 // API_Runtime ANALOGUE (cudaDevAttrMaxRegistersPerBlock = 12)
-    cuda2hipRename["CU_DEVICE_ATTRIBUTE_REGISTERS_PER_BLOCK"]                     = {"hipDeviceAttributeMaxRegistersPerBlock", CONV_DEV, API_DRIVER, HIP_UNSUPPORTED};           // 12
-    cuda2hipRename["CU_DEVICE_ATTRIBUTE_CLOCK_RATE"]                              = {"hipDeviceAttributeClockRate", CONV_DEV, API_DRIVER, HIP_UNSUPPORTED};                      // 13 // API_Runtime ANALOGUE (cudaDevAttrMaxRegistersPerBlock = 13)
-    cuda2hipRename["CU_DEVICE_ATTRIBUTE_TEXTURE_ALIGNMENT"]                       = {"hipDeviceAttributeTextureAlignment", CONV_DEV, API_DRIVER, HIP_UNSUPPORTED};               // 14 // API_Runtime ANALOGUE (cudaDevAttrTextureAlignment = 14)
-    // Deprecated. Use instead CU_DEVICE_ATTRIBUTE_ASYNC_ENGINE_COUNT
-    cuda2hipRename["CU_DEVICE_ATTRIBUTE_GPU_OVERLAP"]                             = {"hipDeviceAttributeAsyncEngineCount", CONV_DEV, API_DRIVER, HIP_UNSUPPORTED};               // 15 // API_Runtime ANALOGUE (cudaDevAttrGpuOverlap = 15)
-    cuda2hipRename["CU_DEVICE_ATTRIBUTE_MULTIPROCESSOR_COUNT"]                    = {"hipDeviceAttributeMultiprocessorCount", CONV_DEV, API_DRIVER, HIP_UNSUPPORTED};            // 16 // API_Runtime ANALOGUE (cudaDevAttrMultiProcessorCount = 16)
-    cuda2hipRename["CU_DEVICE_ATTRIBUTE_KERNEL_EXEC_TIMEOUT"]                     = {"hipDeviceAttributeKernelExecTimeout", CONV_DEV, API_DRIVER, HIP_UNSUPPORTED};              // 17 // API_Runtime ANALOGUE (cudaDevAttrKernelExecTimeout = 17)
-    cuda2hipRename["CU_DEVICE_ATTRIBUTE_INTEGRATED"]                              = {"hipDeviceAttributeIntegrated", CONV_DEV, API_DRIVER, HIP_UNSUPPORTED};                     // 18 // API_Runtime ANALOGUE (cudaDevAttrIntegrated = 18)
-    cuda2hipRename["CU_DEVICE_ATTRIBUTE_CAN_MAP_HOST_MEMORY"]                     = {"hipDeviceAttributeCanMapHostMemory", CONV_DEV, API_DRIVER, HIP_UNSUPPORTED};               // 19 // API_Runtime ANALOGUE (cudaDevAttrCanMapHostMemory = 19)
-    cuda2hipRename["CU_DEVICE_ATTRIBUTE_COMPUTE_MODE"]                            = {"hipDeviceAttributeComputeMode", CONV_DEV, API_DRIVER};                                     // 20 // API_Runtime ANALOGUE (cudaDevAttrComputeMode = 20)
-    cuda2hipRename["CU_DEVICE_ATTRIBUTE_MAXIMUM_TEXTURE1D_WIDTH"]                 = {"hipDeviceAttributeMaxTexture1DWidth", CONV_DEV, API_DRIVER, HIP_UNSUPPORTED};              // 21 // API_Runtime ANALOGUE (cudaDevAttrMaxTexture1DWidth = 21)
-    cuda2hipRename["CU_DEVICE_ATTRIBUTE_MAXIMUM_TEXTURE2D_WIDTH"]                 = {"hipDeviceAttributeMaxTexture2DWidth", CONV_DEV, API_DRIVER, HIP_UNSUPPORTED};              // 22 // API_Runtime ANALOGUE (cudaDevAttrMaxTexture2DWidth = 22)
-    cuda2hipRename["CU_DEVICE_ATTRIBUTE_MAXIMUM_TEXTURE2D_HEIGHT"]                = {"hipDeviceAttributeMaxTexture2DHeight", CONV_DEV, API_DRIVER, HIP_UNSUPPORTED};             // 23 // API_Runtime ANALOGUE (cudaDevAttrMaxTexture2DHeight = 23)
-    cuda2hipRename["CU_DEVICE_ATTRIBUTE_MAXIMUM_TEXTURE3D_WIDTH"]                 = {"hipDeviceAttributeMaxTexture3DWidth", CONV_DEV, API_DRIVER, HIP_UNSUPPORTED};              // 24 // API_Runtime ANALOGUE (cudaDevAttrMaxTexture3DWidth = 24)
-    cuda2hipRename["CU_DEVICE_ATTRIBUTE_MAXIMUM_TEXTURE3D_HEIGHT"]                = {"hipDeviceAttributeMaxTexture3DHeight", CONV_DEV, API_DRIVER, HIP_UNSUPPORTED};             // 25 // API_Runtime ANALOGUE (cudaDevAttrMaxTexture3DHeight = 25)
-    cuda2hipRename["CU_DEVICE_ATTRIBUTE_MAXIMUM_TEXTURE3D_DEPTH"]                 = {"hipDeviceAttributeMaxTexture3DDepth", CONV_DEV, API_DRIVER, HIP_UNSUPPORTED};              // 26 // API_Runtime ANALOGUE (cudaDevAttrMaxTexture3DDepth = 26)
-    cuda2hipRename["CU_DEVICE_ATTRIBUTE_MAXIMUM_TEXTURE2D_LAYERED_WIDTH"]         = {"hipDeviceAttributeMaxTexture2DLayeredWidth", CONV_DEV, API_DRIVER, HIP_UNSUPPORTED};       // 27 // API_Runtime ANALOGUE (cudaDevAttrMaxTexture2DLayeredWidth = 27)
-    cuda2hipRename["CU_DEVICE_ATTRIBUTE_MAXIMUM_TEXTURE2D_LAYERED_HEIGHT"]        = {"hipDeviceAttributeMaxTexture2DLayeredHeight", CONV_DEV, API_DRIVER, HIP_UNSUPPORTED};      // 28 // API_Runtime ANALOGUE (cudaDevAttrMaxTexture2DLayeredHeight = 28)
-    cuda2hipRename["CU_DEVICE_ATTRIBUTE_MAXIMUM_TEXTURE2D_LAYERED_LAYERS"]        = {"hipDeviceAttributeMaxTexture2DLayeredLayers", CONV_DEV, API_DRIVER, HIP_UNSUPPORTED};      // 29 // API_Runtime ANALOGUE (cudaDevAttrMaxTexture2DLayeredLayers = 29)
-    // Deprecated, use CU_DEVICE_ATTRIBUTE_MAXIMUM_TEXTURE2D_LAYERED_WIDTH
-    cuda2hipRename["CU_DEVICE_ATTRIBUTE_MAXIMUM_TEXTURE2D_ARRAY_WIDTH"]           = {"hipDeviceAttributeMaxTexture2DLayeredWidth", CONV_DEV, API_DRIVER, HIP_UNSUPPORTED};       // 27 // API_Runtime ANALOGUE (cudaDevAttrMaxTexture2DLayeredWidth = 27)
-    // Deprecated, use CU_DEVICE_ATTRIBUTE_MAXIMUM_TEXTURE2D_LAYERED_HEIGHT
-    cuda2hipRename["CU_DEVICE_ATTRIBUTE_MAXIMUM_TEXTURE2D_ARRAY_HEIGHT"]          = {"hipDeviceAttributeMaxTexture2DLayeredHeight", CONV_DEV, API_DRIVER, HIP_UNSUPPORTED};      // 28 // API_Runtime ANALOGUE (cudaDevAttrMaxTexture2DLayeredHeight = 28)
-    // Deprecated, use CU_DEVICE_ATTRIBUTE_MAXIMUM_TEXTURE2D_LAYERED_LAYERS
-    cuda2hipRename["CU_DEVICE_ATTRIBUTE_MAXIMUM_TEXTURE2D_ARRAY_NUMSLICES"]       = {"hipDeviceAttributeMaxTexture2DLayeredLayers", CONV_DEV, API_DRIVER, HIP_UNSUPPORTED};      // 29 // API_Runtime ANALOGUE (cudaDevAttrMaxTexture2DLayeredLayers = 29)
-    cuda2hipRename["CU_DEVICE_ATTRIBUTE_SURFACE_ALIGNMENT"]                       = {"hipDeviceAttributeSurfaceAlignment", CONV_DEV, API_DRIVER, HIP_UNSUPPORTED};               // 30 // API_Runtime ANALOGUE (cudaDevAttrSurfaceAlignment = 30)
-    cuda2hipRename["CU_DEVICE_ATTRIBUTE_CONCURRENT_KERNELS"]                      = {"hipDeviceAttributeConcurrentKernels", CONV_DEV, API_DRIVER};                               // 31 // API_Runtime ANALOGUE (cudaDevAttrConcurrentKernels = 31)
-    cuda2hipRename["CU_DEVICE_ATTRIBUTE_ECC_ENABLED"]                             = {"hipDeviceAttributeEccEnabled", CONV_DEV, API_DRIVER, HIP_UNSUPPORTED};                     // 32 // API_Runtime ANALOGUE (cudaDevAttrEccEnabled = 32)
-    cuda2hipRename["CU_DEVICE_ATTRIBUTE_PCI_BUS_ID"]                              = {"hipDeviceAttributePciBusId", CONV_DEV, API_DRIVER};                                        // 33 // API_Runtime ANALOGUE (cudaDevAttrPciBusId = 33)
-    cuda2hipRename["CU_DEVICE_ATTRIBUTE_PCI_DEVICE_ID"]                           = {"hipDeviceAttributePciDeviceId", CONV_DEV, API_DRIVER};                                     // 34 // API_Runtime ANALOGUE (cudaDevAttrPciDeviceId = 34)
-    cuda2hipRename["CU_DEVICE_ATTRIBUTE_TCC_DRIVER"]                              = {"hipDeviceAttributeTccDriver", CONV_DEV, API_DRIVER, HIP_UNSUPPORTED};                      // 35 // API_Runtime ANALOGUE (cudaDevAttrTccDriver = 35)
-    cuda2hipRename["CU_DEVICE_ATTRIBUTE_MEMORY_CLOCK_RATE"]                       = {"hipDeviceAttributeMemoryClockRate", CONV_DEV, API_DRIVER, HIP_UNSUPPORTED};                // 36 // API_Runtime ANALOGUE (cudaDevAttrMemoryClockRate = 36)
-    cuda2hipRename["CU_DEVICE_ATTRIBUTE_GLOBAL_MEMORY_BUS_WIDTH"]                 = {"hipDeviceAttributeMemoryBusWidth", CONV_DEV, API_DRIVER};                                  // 37 // API_Runtime ANALOGUE (cudaDevAttrGlobalMemoryBusWidth = 37)
-    cuda2hipRename["CU_DEVICE_ATTRIBUTE_L2_CACHE_SIZE"]                           = {"hipDeviceAttributeL2CacheSize", CONV_DEV, API_DRIVER};                                     // 38 // API_Runtime ANALOGUE (cudaDevAttrL2CacheSize = 38)
-    cuda2hipRename["CU_DEVICE_ATTRIBUTE_MAX_THREADS_PER_MULTIPROCESSOR"]          = {"hipDeviceAttributeMaxThreadsPerMultiProcessor", CONV_DEV, API_DRIVER};                     // 39 // API_Runtime ANALOGUE (cudaDevAttrMaxThreadsPerMultiProcessor = 39)
-    cuda2hipRename["CU_DEVICE_ATTRIBUTE_ASYNC_ENGINE_COUNT"]                      = {"hipDeviceAttributeAsyncEngineCount", CONV_DEV, API_DRIVER, HIP_UNSUPPORTED};               // 40 // API_Runtime ANALOGUE (cudaDevAttrAsyncEngineCount = 40)
-    cuda2hipRename["CU_DEVICE_ATTRIBUTE_UNIFIED_ADDRESSING"]                      = {"hipDeviceAttributeUnifiedAddressing", CONV_DEV, API_DRIVER, HIP_UNSUPPORTED};              // 41 // API_Runtime ANALOGUE (cudaDevAttrUnifiedAddressing = 41)
-    cuda2hipRename["CU_DEVICE_ATTRIBUTE_MAXIMUM_TEXTURE1D_LAYERED_WIDTH"]         = {"hipDeviceAttributeMaxTexture1DLayeredWidth", CONV_DEV, API_DRIVER, HIP_UNSUPPORTED};       // 42 // API_Runtime ANALOGUE (cudaDevAttrMaxTexture1DLayeredWidth = 42)
-    cuda2hipRename["CU_DEVICE_ATTRIBUTE_MAXIMUM_TEXTURE1D_LAYERED_LAYERS"]        = {"hipDeviceAttributeMaxTexture1DLayeredLayers", CONV_DEV, API_DRIVER, HIP_UNSUPPORTED};      // 43 // API_Runtime ANALOGUE (cudaDevAttrMaxTexture1DLayeredLayers = 43)
-    // deprecated, do not use
-    cuda2hipRename["CU_DEVICE_ATTRIBUTE_CAN_TEX2D_GATHER"]                        = {"hipDeviceAttributeCanTex2DGather", CONV_DEV, API_DRIVER, HIP_UNSUPPORTED};                 // 44 // API_Runtime ANALOGUE (no)
-    cuda2hipRename["CU_DEVICE_ATTRIBUTE_MAXIMUM_TEXTURE2D_GATHER_WIDTH"]          = {"hipDeviceAttributeMaxTexture2DGatherWidth", CONV_DEV, API_DRIVER, HIP_UNSUPPORTED};        // 45 // API_Runtime ANALOGUE (cudaDevAttrMaxTexture2DGatherWidth = 45)
-    cuda2hipRename["CU_DEVICE_ATTRIBUTE_MAXIMUM_TEXTURE2D_GATHER_HEIGHT"]         = {"hipDeviceAttributeMaxTexture2DGatherHeight", CONV_DEV, API_DRIVER, HIP_UNSUPPORTED};       // 46 // API_Runtime ANALOGUE (cudaDevAttrMaxTexture2DGatherHeight = 46)
-    cuda2hipRename["CU_DEVICE_ATTRIBUTE_MAXIMUM_TEXTURE3D_WIDTH_ALTERNATE"]       = {"hipDeviceAttributeMaxTexture3DWidthAlternate", CONV_DEV, API_DRIVER, HIP_UNSUPPORTED};     // 47 // API_Runtime ANALOGUE (cudaDevAttrMaxTexture3DWidthAlt = 47)
-    cuda2hipRename["CU_DEVICE_ATTRIBUTE_MAXIMUM_TEXTURE3D_HEIGHT_ALTERNATE"]      = {"hipDeviceAttributeMaxTexture3DHeightAlternate", CONV_DEV, API_DRIVER, HIP_UNSUPPORTED};    // 48 // API_Runtime ANALOGUE (cudaDevAttrMaxTexture3DHeightAlt = 48)
-    cuda2hipRename["CU_DEVICE_ATTRIBUTE_MAXIMUM_TEXTURE3D_DEPTH_ALTERNATE"]       = {"hipDeviceAttributeMaxTexture3DDepthAlternate", CONV_DEV, API_DRIVER, HIP_UNSUPPORTED};     // 49 // API_Runtime ANALOGUE (cudaDevAttrMaxTexture3DDepthAlt = 49)
-    cuda2hipRename["CU_DEVICE_ATTRIBUTE_PCI_DOMAIN_ID"]                           = {"hipDeviceAttributePciDomainId", CONV_DEV, API_DRIVER, HIP_UNSUPPORTED};                    // 50 // API_Runtime ANALOGUE (cudaDevAttrPciDomainId = 50)
-    cuda2hipRename["CU_DEVICE_ATTRIBUTE_TEXTURE_PITCH_ALIGNMENT"]                 = {"hipDeviceAttributeTexturePitchAlignment", CONV_DEV, API_DRIVER, HIP_UNSUPPORTED};          // 51 // API_Runtime ANALOGUE (cudaDevAttrTexturePitchAlignment = 51)
-    cuda2hipRename["CU_DEVICE_ATTRIBUTE_MAXIMUM_TEXTURECUBEMAP_WIDTH"]            = {"hipDeviceAttributeMaxTextureCubemapWidth", CONV_DEV, API_DRIVER, HIP_UNSUPPORTED};         // 52 // API_Runtime ANALOGUE (cudaDevAttrMaxTextureCubemapWidth = 52)
-    cuda2hipRename["CU_DEVICE_ATTRIBUTE_MAXIMUM_TEXTURECUBEMAP_LAYERED_WIDTH"]    = {"hipDeviceAttributeMaxTextureCubemapLayeredWidth", CONV_DEV, API_DRIVER, HIP_UNSUPPORTED};  // 53 // API_Runtime ANALOGUE (cudaDevAttrMaxTextureCubemapLayeredWidth = 53)
-    cuda2hipRename["CU_DEVICE_ATTRIBUTE_MAXIMUM_TEXTURECUBEMAP_LAYERED_LAYERS"]   = {"hipDeviceAttributeMaxTextureCubemapLayeredLayers", CONV_DEV, API_DRIVER, HIP_UNSUPPORTED}; // 54 // API_Runtime ANALOGUE (cudaDevAttrMaxTextureCubemapLayeredLayers = 54)
-    cuda2hipRename["CU_DEVICE_ATTRIBUTE_MAXIMUM_SURFACE1D_WIDTH"]                 = {"hipDeviceAttributeMaxSurface1DWidth", CONV_DEV, API_DRIVER, HIP_UNSUPPORTED};              // 55 // API_Runtime ANALOGUE (cudaDevAttrMaxSurface1DWidth = 55)
-    cuda2hipRename["CU_DEVICE_ATTRIBUTE_MAXIMUM_SURFACE2D_WIDTH"]                 = {"hipDeviceAttributeMaxSurface2DWidth", CONV_DEV, API_DRIVER, HIP_UNSUPPORTED};              // 56 // API_Runtime ANALOGUE (cudaDevAttrMaxSurface2DWidth = 56)
-    cuda2hipRename["CU_DEVICE_ATTRIBUTE_MAXIMUM_SURFACE2D_HEIGHT"]                = {"hipDeviceAttributeMaxSurface2DHeight", CONV_DEV, API_DRIVER, HIP_UNSUPPORTED};             // 57 // API_Runtime ANALOGUE (cudaDevAttrMaxSurface2DHeight = 57)
-    cuda2hipRename["CU_DEVICE_ATTRIBUTE_MAXIMUM_SURFACE3D_WIDTH"]                 = {"hipDeviceAttributeMaxSurface3DWidth", CONV_DEV, API_DRIVER, HIP_UNSUPPORTED};              // 58 // API_Runtime ANALOGUE (cudaDevAttrMaxSurface3DWidth = 58)
-    cuda2hipRename["CU_DEVICE_ATTRIBUTE_MAXIMUM_SURFACE3D_HEIGHT"]                = {"hipDeviceAttributeMaxSurface3DHeight", CONV_DEV, API_DRIVER, HIP_UNSUPPORTED};             // 59 // API_Runtime ANALOGUE (cudaDevAttrMaxSurface3DHeight = 59)
-    cuda2hipRename["CU_DEVICE_ATTRIBUTE_MAXIMUM_SURFACE3D_DEPTH"]                 = {"hipDeviceAttributeMaxSurface3DDepth", CONV_DEV, API_DRIVER, HIP_UNSUPPORTED};              // 60 // API_Runtime ANALOGUE (cudaDevAttrMaxSurface3DDepth = 60)
-    cuda2hipRename["CU_DEVICE_ATTRIBUTE_MAXIMUM_SURFACE1D_LAYERED_WIDTH"]         = {"hipDeviceAttributeMaxSurface1DLayeredWidth", CONV_DEV, API_DRIVER, HIP_UNSUPPORTED};       // 61 // API_Runtime ANALOGUE (cudaDevAttrMaxSurface1DLayeredWidth = 61)
-    cuda2hipRename["CU_DEVICE_ATTRIBUTE_MAXIMUM_SURFACE1D_LAYERED_LAYERS"]        = {"hipDeviceAttributeMaxSurface1DLayeredLayers", CONV_DEV, API_DRIVER, HIP_UNSUPPORTED};      // 62 // API_Runtime ANALOGUE (cudaDevAttrMaxSurface1DLayeredLayers = 62)
-    cuda2hipRename["CU_DEVICE_ATTRIBUTE_MAXIMUM_SURFACE2D_LAYERED_WIDTH"]         = {"hipDeviceAttributeMaxSurface2DLayeredWidth", CONV_DEV, API_DRIVER, HIP_UNSUPPORTED};       // 63 // API_Runtime ANALOGUE (cudaDevAttrMaxSurface2DLayeredWidth = 63)
-    cuda2hipRename["CU_DEVICE_ATTRIBUTE_MAXIMUM_SURFACE2D_LAYERED_HEIGHT"]        = {"hipDeviceAttributeMaxSurface2DLayeredHeight", CONV_DEV, API_DRIVER, HIP_UNSUPPORTED};      // 64 // API_Runtime ANALOGUE (cudaDevAttrMaxSurface2DLayeredHeight = 64)
-    cuda2hipRename["CU_DEVICE_ATTRIBUTE_MAXIMUM_SURFACE2D_LAYERED_LAYERS"]        = {"hipDeviceAttributeMaxSurface2DLayeredLayers", CONV_DEV, API_DRIVER, HIP_UNSUPPORTED};      // 65 // API_Runtime ANALOGUE (cudaDevAttrMaxSurface2DLayeredLayers = 65)
-    cuda2hipRename["CU_DEVICE_ATTRIBUTE_MAXIMUM_SURFACECUBEMAP_WIDTH"]            = {"hipDeviceAttributeMaxSurfaceCubemapWidth", CONV_DEV, API_DRIVER, HIP_UNSUPPORTED};         // 66 // API_Runtime ANALOGUE (cudaDevAttrMaxSurfaceCubemapWidth = 66)
-    cuda2hipRename["CU_DEVICE_ATTRIBUTE_MAXIMUM_SURFACECUBEMAP_LAYERED_WIDTH"]    = {"hipDeviceAttributeMaxSurfaceCubemapLayeredWidth", CONV_DEV, API_DRIVER, HIP_UNSUPPORTED};  // 67 // API_Runtime ANALOGUE (cudaDevAttrMaxSurfaceCubemapLayeredWidth = 67)
-    cuda2hipRename["CU_DEVICE_ATTRIBUTE_MAXIMUM_SURFACECUBEMAP_LAYERED_LAYERS"]   = {"hipDeviceAttributeMaxSurfaceCubemapLayeredLayers", CONV_DEV, API_DRIVER, HIP_UNSUPPORTED}; // 68 // API_Runtime ANALOGUE (cudaDevAttrMaxSurfaceCubemapLayeredLayers = 68)
-    cuda2hipRename["CU_DEVICE_ATTRIBUTE_MAXIMUM_TEXTURE1D_LINEAR_WIDTH"]          = {"hipDeviceAttributeMaxTexture1DLinearWidth", CONV_DEV, API_DRIVER, HIP_UNSUPPORTED};        // 69 // API_Runtime ANALOGUE (cudaDevAttrMaxTexture1DLinearWidth = 69)
-    cuda2hipRename["CU_DEVICE_ATTRIBUTE_MAXIMUM_TEXTURE2D_LINEAR_WIDTH"]          = {"hipDeviceAttributeMaxTexture2DLinearWidth", CONV_DEV, API_DRIVER, HIP_UNSUPPORTED};        // 70 // API_Runtime ANALOGUE (cudaDevAttrMaxTexture2DLinearWidth = 70)
-    cuda2hipRename["CU_DEVICE_ATTRIBUTE_MAXIMUM_TEXTURE2D_LINEAR_HEIGHT"]         = {"hipDeviceAttributeMaxTexture2DLinearHeight", CONV_DEV, API_DRIVER, HIP_UNSUPPORTED};       // 71 // API_Runtime ANALOGUE (cudaDevAttrMaxTexture2DLinearHeight = 71)
-    cuda2hipRename["CU_DEVICE_ATTRIBUTE_MAXIMUM_TEXTURE2D_LINEAR_PITCH"]          = {"hipDeviceAttributeMaxTexture2DLinearPitch", CONV_DEV, API_DRIVER, HIP_UNSUPPORTED};        // 72 // API_Runtime ANALOGUE (cudaDevAttrMaxTexture2DLinearPitch = 72)
-    cuda2hipRename["CU_DEVICE_ATTRIBUTE_MAXIMUM_TEXTURE2D_MIPMAPPED_WIDTH"]       = {"hipDeviceAttributeMaxTexture2DMipmappedWidth", CONV_DEV, API_DRIVER, HIP_UNSUPPORTED};     // 73 // API_Runtime ANALOGUE (cudaDevAttrMaxTexture2DMipmappedWidth = 73)
-    cuda2hipRename["CU_DEVICE_ATTRIBUTE_MAXIMUM_TEXTURE2D_MIPMAPPED_HEIGHT"]      = {"hipDeviceAttributeMaxTexture2DMipmappedHeight", CONV_DEV, API_DRIVER, HIP_UNSUPPORTED};    // 74 // API_Runtime ANALOGUE (cudaDevAttrMaxTexture2DMipmappedHeight = 74)
-    cuda2hipRename["CU_DEVICE_ATTRIBUTE_COMPUTE_CAPABILITY_MAJOR"]                = {"hipDeviceAttributeComputeCapabilityMajor", CONV_DEV, API_DRIVER};                          // 75 // API_Runtime ANALOGUE (cudaDevAttrComputeCapabilityMajor = 75)
-    cuda2hipRename["CU_DEVICE_ATTRIBUTE_COMPUTE_CAPABILITY_MINOR"]                = {"hipDeviceAttributeComputeCapabilityMinor", CONV_DEV, API_DRIVER};                          // 76 // API_Runtime ANALOGUE (cudaDevAttrComputeCapabilityMinor = 76)
-    cuda2hipRename["CU_DEVICE_ATTRIBUTE_MAXIMUM_TEXTURE1D_MIPMAPPED_WIDTH"]       = {"hipDeviceAttributeMaxTexture1DMipmappedWidth", CONV_DEV, API_DRIVER, HIP_UNSUPPORTED};     // 77 // API_Runtime ANALOGUE (cudaDevAttrMaxTexture1DMipmappedWidth = 77)
-    cuda2hipRename["CU_DEVICE_ATTRIBUTE_STREAM_PRIORITIES_SUPPORTED"]             = {"hipDeviceAttributeStreamPrioritiesSupported", CONV_DEV, API_DRIVER, HIP_UNSUPPORTED};      // 78 // API_Runtime ANALOGUE (cudaDevAttrStreamPrioritiesSupported = 78)
-    cuda2hipRename["CU_DEVICE_ATTRIBUTE_GLOBAL_L1_CACHE_SUPPORTED"]               = {"hipDeviceAttributeGlobalL1CacheSupported", CONV_DEV, API_DRIVER, HIP_UNSUPPORTED};         // 79 // API_Runtime ANALOGUE (cudaDevAttrGlobalL1CacheSupported = 79)
-    cuda2hipRename["CU_DEVICE_ATTRIBUTE_LOCAL_L1_CACHE_SUPPORTED"]                = {"hipDeviceAttributeLocalL1CacheSupported", CONV_DEV, API_DRIVER, HIP_UNSUPPORTED};          // 80 // API_Runtime ANALOGUE (cudaDevAttrLocalL1CacheSupported = 80)
-    cuda2hipRename["CU_DEVICE_ATTRIBUTE_MAX_SHARED_MEMORY_PER_MULTIPROCESSOR"]    = {"hipDeviceAttributeMaxSharedMemoryPerMultiprocessor", CONV_DEV, API_DRIVER};                // 81 // API_Runtime ANALOGUE (cudaDevAttrMaxSharedMemoryPerMultiprocessor = 81)
-    cuda2hipRename["CU_DEVICE_ATTRIBUTE_MAX_REGISTERS_PER_MULTIPROCESSOR"]        = {"hipDeviceAttributeMaxRegistersPerMultiprocessor", CONV_DEV, API_DRIVER, HIP_UNSUPPORTED};  // 82 // API_Runtime ANALOGUE (cudaDevAttrMaxRegistersPerMultiprocessor = 82)
-    cuda2hipRename["CU_DEVICE_ATTRIBUTE_MANAGED_MEMORY"]                          = {"hipDeviceAttributeManagedMemory", CONV_DEV, API_DRIVER, HIP_UNSUPPORTED};                  // 83 // API_Runtime ANALOGUE (cudaDevAttrManagedMemory = 83)
-    cuda2hipRename["CU_DEVICE_ATTRIBUTE_MULTI_GPU_BOARD"]                         = {"hipDeviceAttributeIsMultiGpuBoard", CONV_DEV, API_DRIVER};                                 // 84 // API_Runtime ANALOGUE (cudaDevAttrIsMultiGpuBoard = 84)
-    cuda2hipRename["CU_DEVICE_ATTRIBUTE_MULTI_GPU_BOARD_GROUP_ID"]                = {"hipDeviceAttributeMultiGpuBoardGroupId", CONV_DEV, API_DRIVER, HIP_UNSUPPORTED};           // 85 // API_Runtime ANALOGUE (cudaDevAttrMultiGpuBoardGroupID = 85)
-    cuda2hipRename["CU_DEVICE_ATTRIBUTE_MAX"]                                     = {"hipDeviceAttributeMax", CONV_DEV, API_DRIVER, HIP_UNSUPPORTED};                            // 86 // API_Runtime ANALOGUE (no)
-
-=======
     cuda2hipRename["CUdevice_attribute_enum"]                                     = {"hipDeviceAttribute_t", CONV_TYPE, API_DRIVER};                           // API_Runtime ANALOGUE (cudaDeviceAttr)
     cuda2hipRename["CUdevice_attribute"]                                          = {"hipDeviceAttribute_t", CONV_TYPE, API_DRIVER};                           // API_Runtime ANALOGUE (cudaDeviceAttr)
     cuda2hipRename["CUdeviceptr"]                                                 = {"hipDeviceptr_t", CONV_TYPE, API_DRIVER};
@@ -896,7 +600,6 @@
     cuda2hipRename["CU_DEVICE_ATTRIBUTE_MANAGED_MEMORY"]                          = {"hipDeviceAttributeManagedMemory", CONV_DEV, API_DRIVER, HIP_UNSUPPORTED};                     // 83 // API_Runtime ANALOGUE (cudaDevAttrManagedMemory = 83)
     cuda2hipRename["CU_DEVICE_ATTRIBUTE_MULTI_GPU_BOARD"]                         = {"hipDeviceAttributeIsMultiGpuBoard", CONV_DEV, API_DRIVER};                                    // 84 // API_Runtime ANALOGUE (cudaDevAttrIsMultiGpuBoard = 84)
     cuda2hipRename["CU_DEVICE_ATTRIBUTE_MULTI_GPU_BOARD_GROUP_ID"]                = {"hipDeviceAttributeMultiGpuBoardGroupId", CONV_DEV, API_DRIVER, HIP_UNSUPPORTED};              // 85 // API_Runtime ANALOGUE (cudaDevAttrMultiGpuBoardGroupID = 85)
->>>>>>> e27cab05
     // unsupported yet by HIP [CUDA 8.0.44]
     cuda2hipRename["CU_DEVICE_ATTRIBUTE_HOST_NATIVE_ATOMIC_SUPPORTED"]            = {"hipDeviceAttributeHostNativeAtomicSupported", CONV_DEV, API_DRIVER, HIP_UNSUPPORTED};         // 86 // API_Runtime ANALOGUE (cudaDevAttrHostNativeAtomicSupported = 86)
     cuda2hipRename["CU_DEVICE_ATTRIBUTE_SINGLE_TO_DOUBLE_PRECISION_PERF_RATIO"]   = {"hipDeviceAttributeSingleToDoublePrecisionPerfRatio", CONV_DEV, API_DRIVER, HIP_UNSUPPORTED};  // 87 // API_Runtime ANALOGUE (cudaDevAttrSingleToDoublePrecisionPerfRatio = 87)
@@ -905,23 +608,15 @@
     cuda2hipRename["CU_DEVICE_ATTRIBUTE_COMPUTE_PREEMPTION_SUPPORTED"]            = {"hipDeviceAttributeComputePreemptionSupported", CONV_DEV, API_DRIVER, HIP_UNSUPPORTED};        // 90 // API_Runtime ANALOGUE (cudaDevAttrComputePreemptionSupported = 90)
     cuda2hipRename["CU_DEVICE_ATTRIBUTE_CAN_USE_HOST_POINTER_FOR_REGISTERED_MEM"] = {"hipDeviceAttributeCanUseHostPointerForRegisteredMem", CONV_DEV, API_DRIVER, HIP_UNSUPPORTED}; // 91 // API_Runtime ANALOGUE (cudaDevAttrCanUseHostPointerForRegisteredMem = 91)
 
-<<<<<<< HEAD
-=======
     cuda2hipRename["CU_DEVICE_ATTRIBUTE_MAX"]                                     = {"hipDeviceAttributeMax", CONV_DEV, API_DRIVER, HIP_UNSUPPORTED};                               // 92 // API_Runtime ANALOGUE (no)
 
->>>>>>> e27cab05
     cuda2hipRename["CUdevprop_st"]                                                = {"hipDeviceProp_t", CONV_TYPE, API_DRIVER};
     cuda2hipRename["CUdevprop"]                                                   = {"hipDeviceProp_t", CONV_TYPE, API_DRIVER};
 
     // TODO: Analogues enum is needed in HIP. Couldn't map enum to struct hipPointerAttribute_t.
     // TODO: Do for Pointer Attributes the same as for Device Attributes.
-<<<<<<< HEAD
-    // cuda2hipRename["CUpointer_attribute_enum"]                                 = {"hipPointerAttribute", CONV_TYPE, API_DRIVER, HIP_UNSUPPORTED};                                   // API_Runtime ANALOGUE (no)
-    // cuda2hipRename["CUpointer_attribute"]                                      = {"hipPointerAttribute", CONV_TYPE, API_DRIVER, HIP_UNSUPPORTED};                                   // API_Runtime ANALOGUE (no)
-=======
     // cuda2hipRename["CUpointer_attribute_enum"]                                 = {"hipPointerAttribute_t", CONV_TYPE, API_DRIVER, HIP_UNSUPPORTED};                                 // API_Runtime ANALOGUE (no)
     // cuda2hipRename["CUpointer_attribute"]                                      = {"hipPointerAttribute_t", CONV_TYPE, API_DRIVER, HIP_UNSUPPORTED};                                 // API_Runtime ANALOGUE (no)
->>>>>>> e27cab05
     cuda2hipRename["CU_POINTER_ATTRIBUTE_CONTEXT"]                                = {"hipPointerAttributeContext", CONV_DEV, API_DRIVER, HIP_UNSUPPORTED};                        // 1 // API_Runtime ANALOGUE (no)
     cuda2hipRename["CU_POINTER_ATTRIBUTE_MEMORY_TYPE"]                            = {"hipPointerAttributeMemoryType", CONV_DEV, API_DRIVER, HIP_UNSUPPORTED};                     // 2 // API_Runtime ANALOGUE (no)
     cuda2hipRename["CU_POINTER_ATTRIBUTE_DEVICE_POINTER"]                         = {"hipPointerAttributeDevicePointer", CONV_DEV, API_DRIVER, HIP_UNSUPPORTED};                  // 3 // API_Runtime ANALOGUE (no)
@@ -930,15 +625,6 @@
     cuda2hipRename["CU_POINTER_ATTRIBUTE_SYNC_MEMOPS"]                            = {"hipPointerAttributeSyncMemops", CONV_DEV, API_DRIVER, HIP_UNSUPPORTED};                     // 6 // API_Runtime ANALOGUE (no)
     cuda2hipRename["CU_POINTER_ATTRIBUTE_BUFFER_ID"]                              = {"hipPointerAttributeBufferId", CONV_DEV, API_DRIVER, HIP_UNSUPPORTED};                       // 7 // API_Runtime ANALOGUE (no)
     cuda2hipRename["CU_POINTER_ATTRIBUTE_IS_MANAGED"]                             = {"hipPointerAttributeIsManaged", CONV_DEV, API_DRIVER, HIP_UNSUPPORTED};                      // 8 // API_Runtime ANALOGUE (no)
-<<<<<<< HEAD
-
-
-    // pointer to CUfunc_st
-    cuda2hipRename["CUfunction"]                                                  = {"hipFunction_t", CONV_TYPE, API_DRIVER};
-    // TODO: in HIP ihipModuleSymbol_t should be declared in hip_runtime_api.h, not in hcc_detail/hip_runtime_api.h, as it's analogue CUfunc_st is declared also in cuda.h
-    // ToDO: examples are needed with CUfunc_st
-    // cuda2hipRename["CUfunc_st"]                                                = {"ihipModuleSymbol_t", CONV_TYPE, API_DRIVER};
-=======
 
     // pointer to CUfunc_st
     cuda2hipRename["CUfunction"]                                                  = {"hipFunction_t", CONV_TYPE, API_DRIVER};
@@ -950,7 +636,6 @@
     cuda2hipRename["CUgraphicsResource"]                                          = {"hipGraphicsResource_t", CONV_TYPE, API_DRIVER, HIP_UNSUPPORTED};
     // typedef struct CUmipmappedArray_st *CUmipmappedArray;
     cuda2hipRename["CUmipmappedArray"]                                            = {"hipMipmappedArray_t", CONV_TYPE, API_DRIVER, HIP_UNSUPPORTED};
->>>>>>> e27cab05
 
     // unsupported yet by HIP
     cuda2hipRename["CUfunction_attribute"]                         = {"hipFuncAttribute_t", CONV_TYPE, API_DRIVER, HIP_UNSUPPORTED};
@@ -987,11 +672,6 @@
     cuda2hipRename["CU_OCCUPANCY_DEFAULT"]                         = {"hipOccupancyDefault", CONV_TYPE, API_DRIVER, HIP_UNSUPPORTED};                      // 0x00 // API_Runtime ANALOGUE (cudaOccupancyDefault = 0x0)
     cuda2hipRename["CU_OCCUPANCY_DISABLE_CACHING_OVERRIDE"]        = {"hipOccupancyDisableCachingOverride", CONV_TYPE, API_DRIVER, HIP_UNSUPPORTED};       // 0x01 // API_Runtime ANALOGUE (cudaOccupancyDisableCachingOverride = 0x1)
 
-<<<<<<< HEAD
-
-
-=======
->>>>>>> e27cab05
     cuda2hipRename["CUfunc_cache_enum"]                            = {"hipFuncCache", CONV_TYPE, API_DRIVER};                                                      // API_Runtime ANALOGUE (cudaFuncCache)
     cuda2hipRename["CUfunc_cache"]                                 = {"hipFuncCache", CONV_TYPE, API_DRIVER};                                                      // API_Runtime ANALOGUE (cudaFuncCache)
     cuda2hipRename["CU_FUNC_CACHE_PREFER_NONE"]                    = {"hipFuncCachePreferNone", CONV_CACHE, API_DRIVER};                                   // 0x00 // API_Runtime ANALOGUE (cudaFilterModePoint = 0)
@@ -1020,26 +700,6 @@
     cuda2hipRename["CU_PREFER_PTX"]                                = {"hipJitFallbackPreferPtx", CONV_JIT, API_DRIVER, HIP_UNSUPPORTED};
     cuda2hipRename["CU_PREFER_BINARY"]                             = {"hipJitFallbackPreferBinary", CONV_JIT, API_DRIVER, HIP_UNSUPPORTED};
     // enum CUjit_option/CUjit_option_enum
-<<<<<<< HEAD
-    cuda2hipRename["CUjit_option"]                                 = {"hipJitOption", CONV_JIT, API_DRIVER, HIP_UNSUPPORTED};  // API_Runtime ANALOGUE (no)
-    cuda2hipRename["CUjit_option_enum"]                            = {"hipJitOption", CONV_JIT, API_DRIVER, HIP_UNSUPPORTED};
-    cuda2hipRename["CU_JIT_MAX_REGISTERS"]                         = {"hipJitOptionMaxRegisters", CONV_JIT, API_DRIVER, HIP_UNSUPPORTED};
-    cuda2hipRename["CU_JIT_THREADS_PER_BLOCK"]                     = {"hipJitOptionThreadsPerBlock", CONV_JIT, API_DRIVER, HIP_UNSUPPORTED};
-    cuda2hipRename["CU_JIT_WALL_TIME"]                             = {"hipJitOptionWallTime", CONV_JIT, API_DRIVER, HIP_UNSUPPORTED};
-    cuda2hipRename["CU_JIT_INFO_LOG_BUFFER"]                       = {"hipJitOptionInfoLogBuffer", CONV_JIT, API_DRIVER, HIP_UNSUPPORTED};
-    cuda2hipRename["CU_JIT_INFO_LOG_BUFFER_SIZE_BYTES"]            = {"hipJitOptionInfoLogBufferSizeBytes", CONV_JIT, API_DRIVER, HIP_UNSUPPORTED};
-    cuda2hipRename["CU_JIT_ERROR_LOG_BUFFER"]                      = {"hipJitOptionErrorLogBuffer", CONV_JIT, API_DRIVER, HIP_UNSUPPORTED};
-    cuda2hipRename["CU_JIT_ERROR_LOG_BUFFER_SIZE_BYTES"]           = {"hipJitOptionErrorLogBufferSizeBytes", CONV_JIT, API_DRIVER, HIP_UNSUPPORTED};
-    cuda2hipRename["CU_JIT_OPTIMIZATION_LEVEL"]                    = {"hipJitOptionOptimizationLevel", CONV_JIT, API_DRIVER, HIP_UNSUPPORTED};
-    cuda2hipRename["CU_JIT_TARGET_FROM_CUCONTEXT"]                 = {"hipJitOptionTargetFromContext", CONV_JIT, API_DRIVER, HIP_UNSUPPORTED};
-    cuda2hipRename["CU_JIT_TARGET"]                                = {"hipJitOptionTarget", CONV_JIT, API_DRIVER, HIP_UNSUPPORTED};
-    cuda2hipRename["CU_JIT_FALLBACK_STRATEGY"]                     = {"hipJitOptionFallbackStrategy", CONV_JIT, API_DRIVER, HIP_UNSUPPORTED};
-    cuda2hipRename["CU_JIT_GENERATE_DEBUG_INFO"]                   = {"hipJitOptionGenerateDebugInfo", CONV_JIT, API_DRIVER, HIP_UNSUPPORTED};
-    cuda2hipRename["CU_JIT_LOG_VERBOSE"]                           = {"hipJitOptionLogVerbose", CONV_JIT, API_DRIVER, HIP_UNSUPPORTED};
-    cuda2hipRename["CU_JIT_GENERATE_LINE_INFO"]                    = {"hipJitOptionLogVerbose", CONV_JIT, API_DRIVER, HIP_UNSUPPORTED};
-    cuda2hipRename["CU_JIT_CACHE_MODE"]                            = {"hipJitOptionCacheMode", CONV_JIT, API_DRIVER, HIP_UNSUPPORTED};
-    cuda2hipRename["CU_JIT_NUM_OPTIONS"]                           = {"hipJitOptionNumOptions", CONV_JIT, API_DRIVER, HIP_UNSUPPORTED};
-=======
     cuda2hipRename["CUjit_option"]                                 = {"hipJitOption", CONV_JIT, API_DRIVER};  // API_Runtime ANALOGUE (no)
     cuda2hipRename["CUjit_option_enum"]                            = {"hipJitOption", CONV_JIT, API_DRIVER};
     cuda2hipRename["CU_JIT_MAX_REGISTERS"]                         = {"hipJitOptionMaxRegisters", CONV_JIT, API_DRIVER};
@@ -1062,7 +722,6 @@
     cuda2hipRename["CU_JIT_FAST_COMPILE"]                          = {"hipJitOptionFastCompile", CONV_JIT, API_DRIVER};
 
     cuda2hipRename["CU_JIT_NUM_OPTIONS"]                           = {"hipJitOptionNumOptions", CONV_JIT, API_DRIVER};
->>>>>>> e27cab05
     // enum CUjit_target/CUjit_target_enum
     cuda2hipRename["CUjit_target"]                                 = {"hipJitTarget", CONV_JIT, API_DRIVER, HIP_UNSUPPORTED};  // API_Runtime ANALOGUE (no)
     cuda2hipRename["CUjit_target_enum"]                            = {"hipJitTarget", CONV_JIT, API_DRIVER, HIP_UNSUPPORTED};
@@ -1078,14 +737,11 @@
     cuda2hipRename["CU_TARGET_COMPUTE_37"]                         = {"hipJitTargetCompute37", CONV_JIT, API_DRIVER, HIP_UNSUPPORTED};
     cuda2hipRename["CU_TARGET_COMPUTE_50"]                         = {"hipJitTargetCompute50", CONV_JIT, API_DRIVER, HIP_UNSUPPORTED};
     cuda2hipRename["CU_TARGET_COMPUTE_52"]                         = {"hipJitTargetCompute52", CONV_JIT, API_DRIVER, HIP_UNSUPPORTED};
-<<<<<<< HEAD
-=======
     // unsupported yet by HIP [CUDA 8.0.44]
     cuda2hipRename["CU_TARGET_COMPUTE_53"]                         = {"hipJitTargetCompute53", CONV_JIT, API_DRIVER, HIP_UNSUPPORTED};
     cuda2hipRename["CU_TARGET_COMPUTE_60"]                         = {"hipJitTargetCompute60", CONV_JIT, API_DRIVER, HIP_UNSUPPORTED};
     cuda2hipRename["CU_TARGET_COMPUTE_61"]                         = {"hipJitTargetCompute61", CONV_JIT, API_DRIVER, HIP_UNSUPPORTED};
     cuda2hipRename["CU_TARGET_COMPUTE_62"]                         = {"hipJitTargetCompute62", CONV_JIT, API_DRIVER, HIP_UNSUPPORTED};
->>>>>>> e27cab05
     // enum CUjitInputType/CUjitInputType_enum
     cuda2hipRename["CUjitInputType"]                               = {"hipJitInputType", CONV_JIT, API_DRIVER, HIP_UNSUPPORTED};  // API_Runtime ANALOGUE (no)
     cuda2hipRename["CUjitInputType_enum"]                          = {"hipJitInputType", CONV_JIT, API_DRIVER, HIP_UNSUPPORTED};
@@ -1168,33 +824,13 @@
     cuda2hipRename["CU_RES_VIEW_FORMAT_SIGNED_BC6H"]               = {"hipResViewFormatSignedBlockCompressed6H", CONV_TEX, API_DRIVER, HIP_UNSUPPORTED};     // 0x21 // API_Runtime ANALOGUE (cudaResViewFormatSignedBlockCompressed6H = 0x21)
     cuda2hipRename["CU_RES_VIEW_FORMAT_UNSIGNED_BC7"]              = {"hipResViewFormatUnsignedBlockCompressed7", CONV_TEX, API_DRIVER, HIP_UNSUPPORTED};    // 0x22 // API_Runtime ANALOGUE (cudaResViewFormatUnsignedBlockCompressed7 = 0x22)
 
-<<<<<<< HEAD
-
-
-    cuda2hipRename["CUsharedconfig_enum"]                          = {"hipSharedMemConfig", CONV_TYPE, API_DRIVER};
-    cuda2hipRename["CUsharedconfig"]                               = {"hipSharedMemConfig", CONV_TYPE, API_DRIVER};
-=======
     cuda2hipRename["CUsharedconfig"]                               = {"hipSharedMemConfig", CONV_TYPE, API_DRIVER};
     cuda2hipRename["CUsharedconfig_enum"]                          = {"hipSharedMemConfig", CONV_TYPE, API_DRIVER};
->>>>>>> e27cab05
     cuda2hipRename["CU_SHARED_MEM_CONFIG_DEFAULT_BANK_SIZE"]       = {"hipSharedMemBankSizeDefault", CONV_DEV, API_DRIVER};
     cuda2hipRename["CU_SHARED_MEM_CONFIG_FOUR_BYTE_BANK_SIZE"]     = {"hipSharedMemBankSizeFourByte", CONV_DEV, API_DRIVER};
     cuda2hipRename["CU_SHARED_MEM_CONFIG_EIGHT_BYTE_BANK_SIZE"]    = {"hipSharedMemBankSizeEightByte", CONV_DEV, API_DRIVER};
 
     cuda2hipRename["CUcontext"]                                    = {"hipCtx_t", CONV_TYPE, API_DRIVER};
-<<<<<<< HEAD
-    // TODO:
-    // cuda2hipRename["CUctx_st"]                                  = {"XXXX", CONV_TYPE, API_DRIVER};
-    cuda2hipRename["CUmodule"]                                     = {"hipModule_t", CONV_TYPE, API_DRIVER};
-    // TODO:
-    // cuda2hipRename["CUmod_st"]                                  = {"XXXX", CONV_TYPE, API_DRIVER};
-    cuda2hipRename["CUstream"]                                     = {"hipStream_t", CONV_TYPE, API_DRIVER};
-    // TODO:
-    // cuda2hipRename["CUstream_st"]                               = {"XXXX", CONV_TYPE, API_DRIVER};
-    // Stream Flags
-    cuda2hipRename["CU_STREAM_DEFAULT"]                            = {"hipStreamDefault", CONV_STREAM, API_DRIVER};
-    cuda2hipRename["CU_STREAM_NON_BLOCKING"]                       = {"hipStreamNonBlocking", CONV_STREAM, API_DRIVER};
-=======
     // TODO: move "typedef struct ihipCtx_t *hipCtx_t;" from hcc_details to HIP
     //             typedef struct CUctx_st  *CUcontext;
     // cuda2hipRename["CUctx_st"]                                  = {"ihipCtx_t", CONV_TYPE, API_DRIVER};
@@ -1249,7 +885,6 @@
     // Error Handling
     cuda2hipRename["cuGetErrorName"]                               = {"hipGetErrorName___", CONV_ERR, API_DRIVER, HIP_UNSUPPORTED}; // cudaGetErrorName (hipGetErrorName) has different signature
     cuda2hipRename["cuGetErrorString"]                             = {"hipGetErrorString___", CONV_ERR, API_DRIVER, HIP_UNSUPPORTED}; // cudaGetErrorString (hipGetErrorString) has different signature
->>>>>>> e27cab05
 
     // Init
     cuda2hipRename["cuInit"]                                       = {"hipInit", CONV_DRIVER, API_DRIVER};
@@ -1425,13 +1060,6 @@
     cuda2hipRename["cuMemsetD16Async"]                          = {"hipMemsetD16Async", CONV_STREAM, API_DRIVER, HIP_UNSUPPORTED};
     cuda2hipRename["cuMemsetD2D16_v2"]                          = {"hipMemsetD2D16", CONV_STREAM, API_DRIVER, HIP_UNSUPPORTED};
     cuda2hipRename["cuMemsetD2D16Async"]                        = {"hipMemsetD2D16Async", CONV_STREAM, API_DRIVER, HIP_UNSUPPORTED};
-<<<<<<< HEAD
-
-    cuda2hipRename["cuMemsetD32_v2"]                            = {"hipMemset", CONV_MEM, API_DRIVER};
-    cuda2hipRename["cuMemsetD32Async"]                          = {"hipMemsetAsync", CONV_MEM, API_DRIVER};
-    // unsupported yet by HIP
-=======
->>>>>>> e27cab05
     cuda2hipRename["cuMemsetD2D32_v2"]                          = {"hipMemsetD2D32", CONV_STREAM, API_DRIVER, HIP_UNSUPPORTED};
     cuda2hipRename["cuMemsetD2D32Async"]                        = {"hipMemsetD2D32Async", CONV_STREAM, API_DRIVER, HIP_UNSUPPORTED};
     cuda2hipRename["cuMemsetD2D8_v2"]                           = {"hipMemsetD2D8", CONV_STREAM, API_DRIVER, HIP_UNSUPPORTED};
@@ -1463,14 +1091,6 @@
 
     cuda2hipRename["cuTexRefSetBorderColor"]                    = {"hipTexRefSetBorderColor", CONV_TEX, API_RUNTIME, HIP_UNSUPPORTED}; // [CUDA 8.0.44] // no API_Runtime ANALOGUE
     cuda2hipRename["cuTexRefGetBorderColor"]                    = {"hipTexRefGetBorderColor", CONV_TEX, API_RUNTIME, HIP_UNSUPPORTED}; // [CUDA 8.0.44] // no API_Runtime ANALOGUE
-
-    // Texture Reference Mngmnt
-    // Texture reference filtering modes
-    cuda2hipRename["CUfilter_mode"]                             = {"hipTextureFilterMode", CONV_TEX, API_DRIVER};                         // API_Runtime ANALOGUE (cudaTextureFilterMode)
-    // ToDo:
-    // cuda2hipRename["CUfilter_mode"]                          = {"CUfilter_mode_enum", CONV_TEX, API_DRIVER};                           // API_Runtime ANALOGUE (cudaTextureFilterMode)
-    cuda2hipRename["CU_TR_FILTER_MODE_POINT"]                   = {"hipFilterModePoint", CONV_TEX, API_DRIVER};                      // 0 // API_Runtime ANALOGUE (cudaFilterModePoint = 0)
-    cuda2hipRename["CU_TR_FILTER_MODE_LINEAR"]                  = {"hipFilterModeLinear", CONV_TEX, API_DRIVER, HIP_UNSUPPORTED};    // 1 // API_Runtime ANALOGUE (cudaFilterModeLinear = 1)
 
     // Profiler
     // unsupported yet by HIP
@@ -1735,11 +1355,7 @@
     // Attributes
     cuda2hipRename["cudaDeviceGetAttribute"]                       = {"hipDeviceGetAttribute", CONV_DEV, API_RUNTIME};
 
-<<<<<<< HEAD
-    cuda2hipRename["cudaDeviceAttr"]                               = {"hipDeviceAttribute_t", CONV_TYPE, API_RUNTIME};                                                // API_DRIVER ANALOGUE (CUdevice_attribute)
-=======
     cuda2hipRename["cudaDeviceAttr"]                               = {"hipDeviceAttribute_t", CONV_TYPE, API_RUNTIME};                                                      // API_DRIVER ANALOGUE (CUdevice_attribute)
->>>>>>> e27cab05
     cuda2hipRename["cudaDevAttrMaxThreadsPerBlock"]                = {"hipDeviceAttributeMaxThreadsPerBlock", CONV_DEV, API_RUNTIME};                                 //  1 // API_DRIVER ANALOGUE (CU_DEVICE_ATTRIBUTE_MAX_THREADS_PER_BLOCK = 1)
     cuda2hipRename["cudaDevAttrMaxBlockDimX"]                      = {"hipDeviceAttributeMaxBlockDimX", CONV_DEV, API_RUNTIME};                                       //  2 // API_DRIVER ANALOGUE (CU_DEVICE_ATTRIBUTE_MAX_BLOCK_DIM_X = 2)
     cuda2hipRename["cudaDevAttrMaxBlockDimY"]                      = {"hipDeviceAttributeMaxBlockDimY", CONV_DEV, API_RUNTIME};                                       //  3 // API_DRIVER ANALOGUE (CU_DEVICE_ATTRIBUTE_MAX_BLOCK_DIM_Y = 3)
@@ -1862,17 +1478,10 @@
 
     // Compute mode
     cuda2hipRename["cudaComputeMode"]                  = {"hipComputeMode", CONV_DEV, API_RUNTIME, HIP_UNSUPPORTED};                      // API_DRIVER ANALOGUE (CUcomputemode)
-<<<<<<< HEAD
-    cuda2hipRename["cudaComputeModeDefault"]           = {"hipComputeModeDefault", CONV_DEV, API_RUNTIME, HIP_UNSUPPORTED};          // 0
-    cuda2hipRename["cudaComputeModeExclusive"]         = {"hipComputeModeExclusive", CONV_DEV, API_RUNTIME, HIP_UNSUPPORTED};        // 1
-    cuda2hipRename["cudaComputeModeProhibited"]        = {"hipComputeModeProhibited", CONV_DEV, API_RUNTIME, HIP_UNSUPPORTED};       // 2
-    cuda2hipRename["cudaComputeModeExclusiveProcess"]  = {"hipComputeModeExclusiveProcess", CONV_DEV, API_RUNTIME, HIP_UNSUPPORTED}; // 3
-=======
     cuda2hipRename["cudaComputeModeDefault"]           = {"hipComputeModeDefault", CONV_DEV, API_RUNTIME, HIP_UNSUPPORTED};          // 0 // API_DRIVER ANALOGUE (CU_COMPUTEMODE_DEFAULT = 0)
     cuda2hipRename["cudaComputeModeExclusive"]         = {"hipComputeModeExclusive", CONV_DEV, API_RUNTIME, HIP_UNSUPPORTED};        // 1 // API_DRIVER ANALOGUE (CU_COMPUTEMODE_EXCLUSIVE = 1)
     cuda2hipRename["cudaComputeModeProhibited"]        = {"hipComputeModeProhibited", CONV_DEV, API_RUNTIME, HIP_UNSUPPORTED};       // 2 // API_DRIVER ANALOGUE (CU_COMPUTEMODE_PROHIBITED = 2)
     cuda2hipRename["cudaComputeModeExclusiveProcess"]  = {"hipComputeModeExclusiveProcess", CONV_DEV, API_RUNTIME, HIP_UNSUPPORTED}; // 3 // API_DRIVER ANALOGUE (CU_COMPUTEMODE_EXCLUSIVE_PROCESS = 3)
->>>>>>> e27cab05
 
     // Device Flags
     // unsupported yet by HIP
@@ -2030,11 +1639,7 @@
     cuda2hipRename["cudaResourceTypeLinear"]                      = {"hipResourceTypeLinear", CONV_TEX, API_RUNTIME, HIP_UNSUPPORTED};                 // 0x02 // API_Driver ANALOGUE (CU_RESOURCE_TYPE_LINEAR = 0x02)
     cuda2hipRename["cudaResourceTypePitch2D"]                     = {"hipResourceTypePitch2D", CONV_TEX, API_RUNTIME, HIP_UNSUPPORTED};                // 0x03 // API_Driver ANALOGUE (CU_RESOURCE_TYPE_PITCH2D = 0x03)
 
-<<<<<<< HEAD
-
-=======
     // enum cudaResourceViewFormat
->>>>>>> e27cab05
     cuda2hipRename["cudaResourceViewFormat"]                      = {"hipResourceViewFormat", CONV_TEX, API_RUNTIME, HIP_UNSUPPORTED};                              // API_Driver ANALOGUE (CUresourceViewFormat)
     cuda2hipRename["cudaResViewFormatNone"]                       = {"hipResViewFormatNone", CONV_TEX, API_RUNTIME, HIP_UNSUPPORTED};                       // 0x00 // API_Driver ANALOGUE (CU_RES_VIEW_FORMAT_NONE = 0x00)
     cuda2hipRename["cudaResViewFormatUnsignedChar1"]              = {"hipResViewFormatUnsignedChar1", CONV_TEX, API_RUNTIME, HIP_UNSUPPORTED};              // 0x01 // API_Driver ANALOGUE (CU_RES_VIEW_FORMAT_UINT_1X8 = 0x01)
