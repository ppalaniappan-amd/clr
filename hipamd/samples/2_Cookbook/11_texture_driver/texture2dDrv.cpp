/*
Copyright (c) 2015-present Advanced Micro Devices, Inc. All rights reserved.

Permission is hereby granted, free of charge, to any person obtaining a copy
of this software and associated documentation files (the "Software"), to deal
in the Software without restriction, including without limitation the rights
to use, copy, modify, merge, publish, distribute, sublicense, and/or sell
copies of the Software, and to permit persons to whom the Software is
furnished to do so, subject to the following conditions:

The above copyright notice and this permission notice shall be included in
all copies or substantial portions of the Software.

THE SOFTWARE IS PROVIDED "AS IS", WITHOUT WARRANTY OF ANY KIND, EXPRESS OR
IMPLIED, INCLUDING BUT NOT LIMITED TO THE WARRANTIES OF MERCHANTABILITY,
FITNESS FOR A PARTICULAR PURPOSE AND NONINFRINGEMENT.  IN NO EVENT SHALL THE
AUTHORS OR COPYRIGHT HOLDERS BE LIABLE FOR ANY CLAIM, DAMAGES OR OTHER
LIABILITY, WHETHER IN AN ACTION OF CONTRACT, TORT OR OTHERWISE, ARISING FROM,
OUT OF OR IN CONNECTION WITH THE SOFTWARE OR THE USE OR OTHER DEALINGS IN
THE SOFTWARE.
*/

#include "hip/hip_runtime.h"
//#include "hip/hip_runtime_api.h"
#include <iostream>
#include <fstream>
#include <vector>
//#include <hip/hip_hcc.h>

#define fileName "tex2dKernel.code"

texture<float, 2, hipReadModeElementType> tex;
bool testResult = true;

#define HIP_CHECK(cmd)                                                                             \
    {                                                                                              \
        hipError_t status = cmd;                                                                   \
        if (status != hipSuccess) {                                                                \
            std::cout << "error: #" << status << " (" << hipGetErrorString(status)                 \
                      << ") at line:" << __LINE__ << ":  " << #cmd << std::endl;                   \
            abort();                                                                               \
        }                                                                                          \
    }

bool runTest(int argc, char** argv) {
    unsigned int width = 256;
    unsigned int height = 256;
    unsigned int size = width * height * sizeof(float);
    float* hData = (float*)malloc(size);
    memset(hData, 0, size);
    for (int i = 0; i < height; i++) {
        for (int j = 0; j < width; j++) {
            hData[i * width + j] = i * width + j;
        }
    }
    hipModule_t Module;
    HIP_CHECK(hipModuleLoad(&Module, fileName));

    hipArray* array;
    HIP_ARRAY_DESCRIPTOR desc;
    desc.Format = HIP_AD_FORMAT_FLOAT;
    desc.NumChannels = 1;
    desc.Width = width;
    desc.Height = height;
    HIP_CHECK(hipArrayCreate(&array, &desc));

    hip_Memcpy2D copyParam;
    memset(&copyParam, 0, sizeof(copyParam));
    copyParam.dstMemoryType = hipMemoryTypeArray;
    copyParam.dstArray = array;
    copyParam.srcMemoryType = hipMemoryTypeHost;
    copyParam.srcHost = hData;
    copyParam.srcPitch = width * sizeof(float);
    copyParam.WidthInBytes = copyParam.srcPitch;
    copyParam.Height = height;
    HIP_CHECK(hipMemcpyParam2D(&copyParam));

    textureReference* texref;
    HIP_CHECK(hipModuleGetTexRef(&texref, Module, "tex"));
    HIP_CHECK(hipTexRefSetAddressMode(texref, 0, hipAddressModeWrap));
    HIP_CHECK(hipTexRefSetAddressMode(texref, 1, hipAddressModeWrap));
    HIP_CHECK(hipTexRefSetFilterMode(texref, hipFilterModePoint));
    HIP_CHECK(hipTexRefSetFlags(texref, 0));
    HIP_CHECK(hipTexRefSetFormat(texref, HIP_AD_FORMAT_FLOAT, 1));
    HIP_CHECK(hipTexRefSetArray(texref, array, HIP_TRSA_OVERRIDE_FORMAT));

    float* dData = NULL;
    HIP_CHECK(hipMalloc((void**)&dData, size));

    struct {
        void* _Ad;
        unsigned int _Bd;
        unsigned int _Cd;
    } args;
    args._Ad = (void*) dData;
    args._Bd = width;
    args._Cd = height;

    size_t sizeTemp = sizeof(args);

    void* config[] = {HIP_LAUNCH_PARAM_BUFFER_POINTER, &args, HIP_LAUNCH_PARAM_BUFFER_SIZE,
                      &sizeTemp, HIP_LAUNCH_PARAM_END};

    hipFunction_t Function;
    HIP_CHECK(hipModuleGetFunction(&Function, Module, "tex2dKernel"));

    int temp1 = width / 16;
    int temp2 = height / 16;
    HIP_CHECK(
        hipModuleLaunchKernel(Function, 16, 16, 1, temp1, temp2, 1, 0, 0, NULL, (void**)&config));
    hipDeviceSynchronize();

    float* hOutputData = (float*)malloc(size);
    memset(hOutputData, 0, size);
    HIP_CHECK(hipMemcpy(hOutputData, dData, size, hipMemcpyDeviceToHost));

    for (int i = 0; i < height; i++) {
        for (int j = 0; j < width; j++) {
            if (hData[i * width + j] != hOutputData[i * width + j]) {
                printf("Difference [ %d %d ]:%f ----%f\n", i, j, hData[i * width + j],
                       hOutputData[i * width + j]);
                testResult = false;
                break;
            }
        }
    }
<<<<<<< HEAD
    hipUnbindTexture(tex);
    hipFree(dData);
    hipFreeArray(array);
    return true;
=======
    HIP_CHECK(hipFree(dData));
    HIP_CHECK(hipFreeArray(array));
    return testResult;
>>>>>>> ff8d3fa4
}

int main(int argc, char** argv) {
    hipInit(0);
    testResult = runTest(argc, argv);
    printf("%s ...\n", testResult ? "PASSED" : "FAILED");
    exit(testResult ? EXIT_SUCCESS : EXIT_FAILURE);
    return 0;
}<|MERGE_RESOLUTION|>--- conflicted
+++ resolved
@@ -124,16 +124,10 @@
             }
         }
     }
-<<<<<<< HEAD
-    hipUnbindTexture(tex);
-    hipFree(dData);
-    hipFreeArray(array);
-    return true;
-=======
+    HIP_CHECK(hipUnbindTexture(tex));
     HIP_CHECK(hipFree(dData));
     HIP_CHECK(hipFreeArray(array));
     return testResult;
->>>>>>> ff8d3fa4
 }
 
 int main(int argc, char** argv) {
