--- conflicted
+++ resolved
@@ -55,40 +55,6 @@
     - hipExternalMemoryHandleType_enum
     - hipExternalSemaphoreHandleType_enum
     - hipExternalMemoryHandleType_enum
-<<<<<<< HEAD
-- New environment variable HIP_LAUNCH_BLOCKING
-It is used for serialization on kernel execution.
-The default value is 0 (disable), kernel will execute normally as defined in the queue. When this environment variable is set as 1 (enable), HIP runtime will serialize kernel enqueue, behaves the same as AMD_SERIALIZE_KERNEL.
-- More members are added in HIP struct hipDeviceProp_t, for new feature capabilities including,
-    - Texture
-        - int maxTexture1DMipmap;
-        - int maxTexture2DMipmap[2];
-        - int maxTexture2DLinear[3];
-        - int maxTexture2DGather[2];
-        - int maxTexture3DAlt[3];
-        - int maxTextureCubemap;
-        - int maxTexture1DLayered[2];
-        - int maxTexture2DLayered[3];
-        - int maxTextureCubemapLayered[2];
-    - Surface
-        - int maxSurface1D;
-        - int maxSurface2D[2];
-        - int maxSurface3D[3];
-        - int maxSurface1DLayered[2];
-        - int maxSurface2DLayered[3];
-        - int maxSurfaceCubemap;
-        - int maxSurfaceCubemapLayered[2];
-    - Device
-        - hipUUID uuid;
-        - char luid[8]; this is 8-byte unique identifier. Only valid on windows
-        - unsigned int luidDeviceNodeMask;
-- LUID (Locally Unique Identifier) is supported for interoperability between devices.
-In HIP, more members are added in the struct hipDeviceProp_t, as properties to identify each device,
-    - char luid[8];
-    - unsigned int luidDeviceNodeMask;
-
-    Note: HIP supports LUID only on Windows OS.
-=======
 
 - New members are added in HIP struct hipDeviceProp_t, for new feature capabilities including,
   - Texture
@@ -117,7 +83,6 @@
      - unsigned int luidDeviceNodeMask; \
 
      Note: HIP supports LUID only on Windows OS.
->>>>>>> 6cb7b6ec
 - Added `amd_hip_bf16.h` which adds `bfloat16` type. These definitions are accessible via `#include <hip/hip_bf16.h>`
 This header exists alongside the older bfloat16 header in`amd_hip_bfloat16.h` which is included via `hip/hip_bfloat16.h`. Users are recommended to use `<hip/hip_bf16.h>` instead of `<hip/hip_bfloat16.h>`.
 
